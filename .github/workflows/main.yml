name: ion-test-driver

on: [pull_request, issues]

jobs:
  ion-test-driver:
    runs-on: macos-10.15
    outputs:
      report: ${{ steps.step1.outputs.test }}
    steps:
      - name: Checkout ion-test-driver
        uses: actions/checkout@master
        with:
          repository: amzn/ion-test-driver
          ref: master
          path: ion-test-driver

      - name: Set up python3 env
        run: python3 -m venv ion-test-driver/venv && . ion-test-driver/venv/bin/activate

      - name: Pip install
        run: pip3 install -r ion-test-driver/requirements.txt && pip3 install -e ion-test-driver

      - name: Run ion-test-driver
        run: python3 ion-test-driver/amazon/iontest/ion_test_driver.py -o output
          -i ion-java,https://github.com/amzn/ion-java,${{ github.event.pull_request.head.sha }}

      - name: analyze two implementations
        continue-on-error: true
        id: result-diff
        run: python3 ion-test-driver/amazon/iontest/ion_test_driver.py -R
          ion-java,https://github.com/amzn/ion-java,master
          ion-java,https://github.com/amzn/ion-java,${{ github.event.pull_request.head.sha }}
          output/results/ion-test-driver-results.ion

      - name: analysis report
        run: cat result.ion

      - name: Check
        if: ${{ steps.result-diff.outcome == 'failure' }}
        run: echo 'Implementation behavior changed, Refer to the analysis report in the previous step for the reason.' && exit 1

<<<<<<< HEAD
  open-issue:
    runs-on: ubuntu-latest
    needs: ion-test-driver
    if: ${{ failure() }}
    steps:
      - uses: actions/checkout@master
      - uses: cheqianh/create-an-issue@e6b4b19
        env:
          GITHUB_TOKEN: ${{ secrets.GITHUB_TOKEN }}
          GITHUB_WORKFLOW_URL: https://github.com/${{github.repository}}/actions/runs/${{github.run_id}}
          GITHUB_PR_SHA: ${{ github.event.pull_request.head.sha }}
        with:
          assignees: ${{ github.event.sender.login }}
=======
   open-issue:
     runs-on: ubuntu-latest
     needs: ion-test-driver
     if: ${{ failure() }}
     steps:
       - uses: actions/checkout@master
       - uses: cheqianh/create-an-issue@e6b4b19
         env:
           GITHUB_TOKEN: ${{ secrets.GITHUB_TOKEN }}
           GITHUB_WORKFLOW_URL: https://github.com/${{github.repository}}/actions/runs/${{github.run_id}}
           GITHUB_PR_SHA: ${{ github.event.pull_request.head.sha }}
         with:
           assignees: ${{ github.event.sender.login }}
>>>>>>> 0aa5e746
<|MERGE_RESOLUTION|>--- conflicted
+++ resolved
@@ -40,7 +40,6 @@
         if: ${{ steps.result-diff.outcome == 'failure' }}
         run: echo 'Implementation behavior changed, Refer to the analysis report in the previous step for the reason.' && exit 1
 
-<<<<<<< HEAD
   open-issue:
     runs-on: ubuntu-latest
     needs: ion-test-driver
@@ -54,18 +53,3 @@
           GITHUB_PR_SHA: ${{ github.event.pull_request.head.sha }}
         with:
           assignees: ${{ github.event.sender.login }}
-=======
-   open-issue:
-     runs-on: ubuntu-latest
-     needs: ion-test-driver
-     if: ${{ failure() }}
-     steps:
-       - uses: actions/checkout@master
-       - uses: cheqianh/create-an-issue@e6b4b19
-         env:
-           GITHUB_TOKEN: ${{ secrets.GITHUB_TOKEN }}
-           GITHUB_WORKFLOW_URL: https://github.com/${{github.repository}}/actions/runs/${{github.run_id}}
-           GITHUB_PR_SHA: ${{ github.event.pull_request.head.sha }}
-         with:
-           assignees: ${{ github.event.sender.login }}
->>>>>>> 0aa5e746
