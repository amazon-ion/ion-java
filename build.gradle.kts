import com.diffplug.gradle.spotless.SpotlessTask
import com.github.jk1.license.filter.LicenseBundleNormalizer
import com.github.jk1.license.render.InventoryMarkdownReportRenderer
import com.github.jk1.license.render.TextReportRenderer
import org.gradle.kotlin.dsl.support.unzipTo
import org.gradle.kotlin.dsl.support.zipTo
import org.jetbrains.kotlin.gradle.dsl.KotlinCompile
import org.jetbrains.kotlin.gradle.dsl.KotlinJvmOptions
import proguard.gradle.ProGuardTask
import java.time.Instant
import java.util.Properties

buildscript {
    repositories {
        mavenCentral()
    }
    dependencies {
        classpath("com.guardsquare:proguard-gradle:7.4.0")
    }
}

plugins {
    kotlin("jvm") version "1.9.0"
    java
    `maven-publish`

    // There are newer versions available, but they are not guaranteed to support Java 8.
    id("io.github.gradle-nexus.publish-plugin") version "2.0.0"

    jacoco
    signing
    id("com.github.johnrengelman.shadow") version "8.1.1"

    id("org.cyclonedx.bom") version "1.7.2"
    id("com.github.spotbugs") version "5.0.13"
    id("org.jlleitschuh.gradle.ktlint") version "11.3.2"

    id("com.diffplug.spotless") version "7.0.2"

    // Used for generating the third party attribution document
    id("com.github.jk1.dependency-license-report") version "2.5"

    // Used for generating OSGi bundle information
    // We cannot use the latest version since it targets JDK 17, and we don't want to force building with JDK 17
    // Without `apply false`, the plugin is automatically applied to the main "jar" task, which somehow interferes with
    // the "spotbugsMain" task, causing it to fail. Instead, we will create a separate task to generate the bundle info.
    id("biz.aQute.bnd.builder") version "6.4.0" apply false

    id("me.champeau.jmh") version "0.7.3"
}

jacoco {
    toolVersion = "0.8.10+"
}

repositories {
    mavenCentral()
    google()
}

// This list should be kept up to date to include all LTS versions of Corretto.
// These are the versions that we guarantee are supported by `ion-java`, though it can probably run on other versions too.
val SUPPORTED_JRE_VERSIONS = listOf(8, 11, 17, 21)

java {
    toolchain {
        // Build with a consistent Java version so that builds are reproducible. We use the max version because the min
        // is more likely to run into deprecation or compatibility issues with Gradle plugins.
        // We still target the minimum supported Java version in compilation with the `--release` flag.
        languageVersion.set(JavaLanguageVersion.of(SUPPORTED_JRE_VERSIONS.max()))
        vendor.set(JvmVendorSpec.AMAZON)
    }
}

dependencies {
    implementation("org.jetbrains.kotlin:kotlin-stdlib:1.9.0")

    testImplementation("org.junit.jupiter:junit-jupiter:5.7.1")
    testCompileOnly("junit:junit:4.13")
    testRuntimeOnly("org.junit.vintage:junit-vintage-engine")
    testImplementation("org.hamcrest:hamcrest:2.2")
    testImplementation("pl.pragmatists:JUnitParams:1.1.1")
    testImplementation("com.google.code.tempus-fugit:tempus-fugit:1.1")
    testImplementation("com.github.luben:zstd-jni:1.5.6-5")
}

group = "com.amazon.ion"
// The version is stored in a separate file so that we can easily create CI workflows that run when the version changes
// and so that any tool can access the version without having to do any special parsing.
version = File(project.rootDir.path + "/project.version").readLines().single()
description = "A Java implementation of the Amazon Ion data notation."

val isCI: Boolean = System.getenv("CI") == "true"
val githubRepositoryUrl = "https://github.com/amazon-ion/ion-java/"
val isReleaseVersion: Boolean = !version.toString().endsWith("SNAPSHOT")
// Workflows triggered by a new release always have a tag ref.
val isReleaseWorkflow: Boolean = (System.getenv("GITHUB_REF") ?: "").startsWith("refs/tags/")
val generatedResourcesDir = layout.buildDirectory.dir("generated/main/resources")

sourceSets {
    main {
        resources.srcDir(generatedResourcesDir)
    }
}

licenseReport {
    // Because of the current gradle project structure, we must explicitly exclude ion-java-cli, even
    // though ion-java does not depend on ion-java-cli. By default, the license report generator includes
    // the current project (ion-java) and all its subprojects.
    projects = arrayOf(project)
    outputDir = layout.buildDirectory.dir("reports/licenses").get().asFile.path
    renderers = arrayOf(InventoryMarkdownReportRenderer(), TextReportRenderer())
    // Dependencies use inconsistent titles for Apache-2.0, so we need to specify mappings
    filters = arrayOf(
        LicenseBundleNormalizer(
            mapOf(
                "The Apache License, Version 2.0" to "Apache-2.0",
                "The Apache Software License, Version 2.0" to "Apache-2.0",
            )
        )
    )
}

// Spotless eagerly checks for the `rachetFrom` git ref even if there are no spotless tasks in the task
// graph, so we're going to use a git tag to create our own lazy evaluation and setting of `rachetFrom`.
// See https://github.com/diffplug/spotless/issues/1902
val SPOTLESS_TAG = "spotless-check-${Instant.now().epochSecond}-DELETE-ME"

/**
 * This is the commit where the current branch most recently forked from master. We use this as
 * our "rachetFrom" base so that changes in master don't cause unexpected formatting failures in
 * feature branches.
 */
val sourceRepoRachetFromCommit: String by lazy {
    val git = System.getenv("GIT_CLI") ?: "git"

    fun String.isSourceRepo(): Boolean {
        val url = "$git remote get-url ${this@isSourceRepo}".trim().runCommand()
        return "amazon-ion/ion-java" in url || "amzn/ion-java" in url
    }

    var remoteName = "$git remote".runCommand().trim().lines().firstOrNull { it.isSourceRepo() }

    if (isCI) {
        // When running on a CI environment e.g. GitHub Actions, we might need to automatically add the remote
        if (remoteName == null) {
            remoteName = "ci_source_repository"
            "$git remote add $remoteName $githubRepositoryUrl".runCommand(log = logger::quiet)
            logger.quiet("Added remote repository ")
        }
        // ...and make sure that we have indeed fetched that remote
        "$git fetch --unshallow --no-tags --no-recurse-submodules $remoteName master".runCommand()
    }

    remoteName ?: throw Exception(
        """
            |No git remote found for amazon-ion/ion-java. Try again after running:
            |
            |    git remote add -f <name> $githubRepositoryUrl
            """.trimMargin()
    )

    // TODO: We might need to use the PR base ref when this is running as part of a CI check for a PR.
    logger.quiet("Finding spotless ratchetFrom base...")
    "$git merge-base $remoteName/master HEAD".runCommand(log = logger::quiet).trim()
}

fun String.runCommand(workingDir: File = rootProject.projectDir, log: (String) -> Unit = logger::info): String {
    log("$ $this")
    val parts = this.split("\\s".toRegex())
    val proc = ProcessBuilder(*parts.toTypedArray())
        .directory(workingDir)
        .redirectOutput(ProcessBuilder.Redirect.PIPE)
        .redirectError(ProcessBuilder.Redirect.PIPE)
        .start()
    proc.waitFor(30, TimeUnit.SECONDS)
    val stdOut = proc.inputStream.bufferedReader().readText()
    val stdErr = proc.errorStream.bufferedReader().readText()
    if (stdOut.isNotBlank()) log(stdOut)
    if (stdErr.isNotBlank()) logger.warn(stdErr)
    if (proc.exitValue() != 0) {
        throw Exception("Failed to run command: $this")
    }
    return stdOut
}

spotless {
    // If this is an automated release workflow, don't configure any style checks.
    // This is important because we're ratcheting from `master` and when we create
    // a release that is not directly from `master`, the spotless checks can cause
    // the release workflow to fail if `master` has any commits that are not in the
    // release branch.
    if (isReleaseWorkflow) return@spotless

    "git tag -f $SPOTLESS_TAG".runCommand()
    ratchetFrom(SPOTLESS_TAG)
    // Make sure this always gets cleaned up. We can't do it inline here, so we'll do it once the task graph is created.
    gradle.taskGraph.addTaskExecutionGraphListener { "git tag -d $SPOTLESS_TAG".runCommand() }

    val shortFormLicenseHeader = """
        // Copyright Amazon.com, Inc. or its affiliates. All Rights Reserved.
        // SPDX-License-Identifier: Apache-2.0
    """.trimIndent()

    java {
        // Note that the order of these is important. Each of these is an individual formatter
        // that is applied sequentially.
        licenseHeader(shortFormLicenseHeader)
        removeUnusedImports()
    }
    kotlin {
        licenseHeader(shortFormLicenseHeader)
    }
}

// Tasks that must be visible outside the tasks block
lateinit var sourcesJar: AbstractArchiveTask
lateinit var javadocJar: AbstractArchiveTask
lateinit var minifyJar: ProGuardTask

tasks {
    withType<JavaCompile> {
        options.encoding = "UTF-8"
        // https://docs.gradle.org/current/userguide/building_java_projects.html#sec:compiling_with_release
        options.release = SUPPORTED_JRE_VERSIONS.min()
    }

    withType<KotlinCompile<KotlinJvmOptions>> {
        kotlinOptions {
            // Kotlin jvmTarget must match the JavaCompile release version
            jvmTarget = "1.8"
        }
    }

    jar {
        archiveClassifier.set("original")
    }

    val generateManifest = create<aQute.bnd.gradle.Bundle>("generateManifest") {
        // Create the manifest using the same sources as the regular jar.
        from(jar.get().source)
        archiveClassifier.set("manifest")

        manifest {
            attributes(
                "Automatic-Module-Name" to "com.amazon.ion",
                "Main-Class" to "com.amazon.ion.impl._Private_CommandLine",
                "Build-Time" to "${Instant.now()}",
                "Build-Version" to "$version",
            )
        }
        // Sets OSGi bundle attributes
        // See https://en.wikipedia.org/wiki/OSGi#Bundles for a minimal introduction to the bundle manifest
        // See https://enroute.osgi.org/FAQ/520-bnd.html for a high level of what is the "bnd" tool
        // If we ever expose any shaded classes, then the bundle info will need to be added after the shadow step.
        // For now, though, generating the bundle info here results
        bundle {
            bnd(
                "Bundle-License: https://www.apache.org/licenses/LICENSE-2.0.txt",
                // These must be specified manually to keep the values the same as the pre-v1.9.5 values.
                // What will happen if they change? I don't know, but possibly some sort of compatibility problem.
                "Bundle-Name: com.amazon.ion:ion-java",
                "Bundle-SymbolicName: com.amazon.ion.java",
                // Exclusions must come first when specifying exports.
                // We exclude the `apps`, `impl`, and `shaded_` packages and expose everything else.
                "Export-Package: !com.amazon.ion.apps.*,!com.amazon.ion.impl.*,!com.amazon.ion.shaded_.*,com.amazon.ion.*",
                // Limit imports to only this package so that we don't add in any kotlin imports.
                // This line is not necessary if we create bundle info after shading (but that is more complex).
                "Import-Package: com.amazon.ion.*",
                // Removing the 'Private-Package' header because it is optional and was not present prior to v1.9.5
                "-removeheaders: Private-Package",
            )
        }
        // This is not strictly necessary, but it is nice to make the output of this task into a manifest-only jar.
        doLast {
            val temp = temporaryDir
            unzipTo(temp, outputs.files.singleFile)
            delete(fileTree(temp).matching { excludes.add("META-INF/MANIFEST.MF") })
            zipTo(outputs.files.singleFile, temp)
        }
    }

    // Creates a super jar of ion-java and its dependencies where all dependencies are shaded (moved)
    // to com.amazon.ion_.shaded.are_you_sure_you_want_to_use_this
    shadowJar {
        val newLocation = "com.amazon.ion.shaded_.do_not_use"
        archiveClassifier.set("shaded")
        dependsOn(generateManifest, generateLicenseReport, cyclonedxBom)
        from(generateLicenseReport.get().outputFolder)
        relocate("kotlin", "$newLocation.kotlin")
        relocate("org.jetbrains", "$newLocation.org.jetbrains")
        relocate("org.intellij", "$newLocation.org.intellij")
        dependencies {
            // Remove all Kotlin metadata so that it looks like an ordinary Java Jar
            exclude("**/*.kotlin_metadata")
            exclude("**/*.kotlin_module")
            exclude("**/*.kotlin_builtins")
            // Eliminate dependencies' pom files
            exclude("**/pom.*")
        }
        manifest.inheritFrom(generateManifest.manifest)
    }

    /**
     * The `minifyJar` task uses Proguard to create a JAR that is smaller than the combined size of ion-java
     * and its dependencies. This is the final JAR that is published to maven central.
     */
    minifyJar = create<ProGuardTask>("minifyJar") proguardTask@{
        group = "build"
        val rulesPath = file("config/proguard/rules.pro")
        val inputJarPath = shadowJar.get().outputs.files.singleFile
        val outputJarPath = "build/libs/ion-java-$version.jar"

        inputs.file(rulesPath)
        inputs.file(inputJarPath)
        outputs.file(outputJarPath)
        dependsOn(shadowJar)
        dependsOn(configurations.runtimeClasspath)

        injars(inputJarPath)
        outjars(outputJarPath)
        configuration(rulesPath)

        val javaHome = System.getProperty("java.home")
        if (JavaVersion.current() == JavaVersion.VERSION_1_8) {
            libraryjars("$javaHome/lib/jce.jar")
            libraryjars("$javaHome/lib/rt.jar")
        } else {
            libraryjars(
                mapOf("jarfilter" to "!**.jar", "filter" to "!module-info.class"),
                "$javaHome/jmods/java.base.jmod"
            )
        }
    }

    build {
        dependsOn(minifyJar)
    }

    generateLicenseReport {
        doLast {
            // We don't want the time in the generated markdown report because that makes it unstable for
            // our verification of the THIRD_PARTY_LICENSES file.
            val markdownReport = outputs.files.single().walk().single { it.path.endsWith(".md") }
            val dateRegex = Regex("^_\\d{4}-\\d{2}-\\d{2} \\d{2}:\\d{2}:\\d{2} \\w+_$")
            // Reads the content of the markdown report, replacing the date line with an empty line, and
            // trimming extra whitespace from the end of all other lines.
            val newMarkdownContent = markdownReport.readLines()
                .joinToString("\n") { if (it.matches(dateRegex)) "" else it.trimEnd() }
            markdownReport.writeText(newMarkdownContent)
        }
    }

    // Task to check whether the THIRD_PARTY_LICENSES file is still up-to-date.
    val checkThirdPartyLicensesFile by register("checkThirdPartyLicensesFile") {
        val thirdPartyLicensesFileName = "THIRD_PARTY_LICENSES.md"
        val thirdPartyLicensesPath = "$rootDir/$thirdPartyLicensesFileName"
        dependsOn(generateLicenseReport)
        inputs.file(thirdPartyLicensesPath)
        group = "verification"
        description = "Verifies that $thirdPartyLicensesFileName is up-to-date."
        doLast {
            val generatedMarkdownReport = generateLicenseReport.get().outputs.files.single()
                .walk().single { it.path.endsWith(".md") }
            val generatedMarkdownReportContent = generatedMarkdownReport.readLines()
                .filter { it.isNotBlank() }
                .joinToString("\n")

            val sourceControlledMarkdownReport = File(thirdPartyLicensesPath)
            val sourceControlledMarkdownReportContent = sourceControlledMarkdownReport.readLines()
                .filter { it.isNotBlank() }
                .joinToString("\n")

            if (sourceControlledMarkdownReportContent != generatedMarkdownReportContent) {
                throw IllegalStateException(
                    "$thirdPartyLicensesPath is out of date.\n" +
                        "Please replace the file content with the content of $generatedMarkdownReport."
                )
            }
        }
    }

    check {
        dependsOn(checkThirdPartyLicensesFile)
    }

    javadoc {
        // Suppressing Javadoc warnings is clunky, but there doesn't seem to be any nicer way to do it.
        // https://stackoverflow.com/questions/62894307/option-xdoclintnone-does-not-work-in-gradle-to-ignore-javadoc-warnings
        options {
            this as StandardJavadocDocletOptions
            addBooleanOption("Xdoclint:none", true)
            addStringOption("Xmaxwarns", "1") // best we can do is limit warnings to 1
            // Stops jquery from being included as a bundled dependency
            this.noIndex(true)
        }
    }

    ktlint {
        version.set("0.40.0")
        outputToConsole.set(true)
    }

    // spotbugs-gradle-plugin creates a :spotbugsTest task by default, but we don't want it
    // see: https://github.com/spotbugs/spotbugs-gradle-plugin/issues/391
    project.gradle.startParameter.excludedTaskNames.add(":spotbugsTest")
    // same for :spotbugsJmh, we don't need to run Spotbugs on our JMH code
    // Alternatively we *could* set the toolchain for this task as we do for :spotBugsMain, but this is easier.
    project.gradle.startParameter.excludedTaskNames.add(":spotbugsJmh")

    spotbugsMain {
        launcher.set(
            project.javaToolchains.launcherFor {
                languageVersion.set(JavaLanguageVersion.of(SUPPORTED_JRE_VERSIONS.min()))
                vendor.set(JvmVendorSpec.AMAZON)
            }
        )

        val spotbugsBaselineFile = "$rootDir/config/spotbugs/baseline.xml"

        val baselining = project.hasProperty("baseline") // e.g. `./gradlew :spotbugsMain -Pbaseline`

        if (!baselining) {
            baselineFile.set(file(spotbugsBaselineFile))
        }

        // The plugin only prints to console when no reports are configured
        // See: https://github.com/spotbugs/spotbugs-gradle-plugin/issues/172
        if (!baselining) {
            reports.create("html").required.set(true)
        } else {
            // Note this path succeeds :spotbugsMain because *of course it does*
            ignoreFailures = true
            reports.create("xml") {
                // Why bother? Otherwise we have kilobytes of workspace-specific absolute paths, statistics, etc.
                // cluttering up the baseline XML and preserved in perpetuity. It would be far better if we could use
                // the SpotBugs relative path support, but the way SpotBugs reporters are presently architected they
                // drop the `destination` information long before Project.writeXML uses its presence/absence to
                // determine whether to generate relative instead of absolute paths. So, contribute patch to SpotBugs or
                // write own SpotBugs reporter in parallel or... do this.
                // Improvements are definitely possible, but left as an exercise to the reader.
                doLast {
                    // It would be super neat if we had some way to handle this xml processing directly inline, without
                    // generating a temp file or at least without shelling out.
                    // Use ant's xslt capabilities? Xalan? Saxon gradle plugin (eerohele)? javax.xml.transform?
                    // In the mean time... xsltproc!
                    exec {
                        commandLine(
                            "xsltproc",
                            "--output", spotbugsBaselineFile,
                            "$rootDir/config/spotbugs/baseline.xslt",
                            "${outputLocation.get()}"
                        )
                    }
                }
            }
        }
    }

    sourcesJar = create<Jar>("sourcesJar") sourcesJar@{
        archiveClassifier.set("sources")
        from(sourceSets["main"].java.srcDirs)
    }

    javadocJar = create<Jar>("javadocJar") javadocJar@{
        archiveClassifier.set("javadoc")
        from(javadoc)
    }

    /**
     * This task creates a properties file that will be included in the compiled jar. It contains information about
     * the build/version of the library used in [com.amazon.ion.util.JarInfo]. See https://github.com/amazon-ion/ion-java/pull/433
     * for why this is done with a properties file rather than the Jar manifest.
     */
    val generateJarInfo by creating<Task> {
        val propertiesFile = generatedResourcesDir.get().file("${project.name}.properties").asFile
        doLast {
            propertiesFile.parentFile.mkdirs()
            val properties = Properties()
            properties.setProperty("build.version", version.toString())
            properties.setProperty("build.time", Instant.now().toString())
            properties.store(propertiesFile.writer(), null)
        }
        outputs.file(propertiesFile)
    }

    processResources { dependsOn(generateJarInfo) }

    jacocoTestReport {
        dependsOn(test)
        reports {
            xml.required.set(true)
            html.required.set(true)
        }
        doLast {
            logger.quiet("Coverage report written to file://${reports.html.outputLocation.get()}/index.html")
        }
    }

    fun Test.applyCommonTestConfig() {
        group = "verification"
        maxHeapSize = "1g" // When this line was added Xmx 512m was the default, and we saw OOMs
        maxParallelForks = Math.max(1, Runtime.getRuntime().availableProcessors() / 2)
        useJUnitPlatform()
    }

    test {
        applyCommonTestConfig()
        // report is always generated after tests run
        finalizedBy(jacocoTestReport)
    }

    /**
     * Runs the JUnit test on the shadow jar.
     * Potentially useful for debugging issues that are not reproducible in the standard `test` task.
     */
    register<Test>("shadowTest") {
        applyCommonTestConfig()
        classpath = project.configurations.testRuntimeClasspath.get() + project.sourceSets.test.get().output + shadowJar.get().outputs.files
        dependsOn(minifyJar)
    }

    val jvmSpecificMinifyTests = SUPPORTED_JRE_VERSIONS.map {
        // Run the JUnit tests on the minified jar using the given java version for setting up the JRE
        register<Test>("minifyTest$it") {
            javaLauncher.set(
                project.javaToolchains.launcherFor {
                    languageVersion.set(JavaLanguageVersion.of(it))
                    vendor.set(JvmVendorSpec.AMAZON)
                }
            )
            applyCommonTestConfig()
            classpath = project.configurations.testRuntimeClasspath.get() + project.sourceSets.test.get().output + minifyJar.outputs.files
            dependsOn(minifyJar)
        }
    }.toTypedArray()

    /**
     * Umbrella task for the JUnit tests on the minified jar for all supported JRE versions.
     *
     * This ensures that the built JAR will run properly on all the supported JREs. It is time-consuming
     * to run all tests for each JRE, so they are not included in the `build` task. However, they are
     * mandatory as a prerequisite for publishing any release.
     *
     * They should all be run in the CI workflow for every PR, but it is best if they run concurrently
     * in separate workflow steps.
     */
    val minifyTest = register<Task>("minifyTest") {
        group = "verification"
        dependsOn(jvmSpecificMinifyTests)
    }

    publish { dependsOn(minifyTest) }

    withType<Sign> {
        setOnlyIf { isReleaseVersion && (gradle.taskGraph.hasTask(":publish") || gradle.taskGraph.hasTask(":publishToSonatype")) }
    }

    cyclonedxBom {
        dependsOn(jar)
        includeConfigs.set(listOf("runtimeClasspath"))
    }

    withType<SpotlessTask> {
        doFirst { "git tag -f $SPOTLESS_TAG $sourceRepoRachetFromCommit".runCommand() }
        doLast { "git tag -d $SPOTLESS_TAG".runCommand() }
    }
}

publishing {
    publications.create<MavenPublication>("IonJava") {
        artifact(sourcesJar)
        artifact(javadocJar)
        artifact(minifyJar.outJarFiles.single()) {
            builtBy(minifyJar)
        }

        pom {
            name.set("Ion Java")
            description.set(project.description)
            url.set(githubRepositoryUrl)

            licenses {
                license {
                    name.set("The Apache License, Version 2.0")
                    url.set("https://www.apache.org/licenses/LICENSE-2.0.txt")
                }
            }
            developers {
                developer {
                    name.set("Amazon Ion Team")
                    email.set("ion-team@amazon.com")
                    organization.set("Amazon Ion")
                    organizationUrl.set("https://github.com/amazon-ion")
                }
            }
            scm {
                connection.set("scm:git:git@github.com:amazon-ion/ion-java.git")
                developerConnection.set("scm:git:git@github.com:amazon-ion/ion-java.git")
                url.set("git@github.com:amazon-ion/ion-java.git")
            }
        }
    }
}

nexusPublishing {
    // Documentation for this plugin, see https://github.com/gradle-nexus/publish-plugin/blob/v2.0.0/README.md
    // Updated for Central Portal migration
    this.repositories {
        sonatype {
            nexusUrl.set(uri("https://ossrh-staging-api.central.sonatype.com/service/local/"))
            snapshotRepositoryUrl.set(uri("https://central.sonatype.com/repository/maven-snapshots/"))
            // For CI environments, the username and password should be stored in
            // ORG_GRADLE_PROJECT_sonatypeUsername and ORG_GRADLE_PROJECT_sonatypePassword respectively.
            if (!isCI) {
                username.set(properties["ossrhUsername"].toString())
                password.set(properties["ossrhPassword"].toString())
            }
        }
    }
}

signing {
    // Allow publishing to maven local even if we don't have the signing keys
    // This works because when not required, the signing task will be skipped
    // if signing.keyId, signing.password, signing.secretKeyRingFile, etc are
    // not present in gradle.properties.
    isRequired = isReleaseVersion
    sign(publishing.publications["IonJava"])
}

afterEvaluate {
    if (isCI) {
        val signingKeyId: String? by project
        val signingKey: String? by project
        val signingPassword: String? by project
<<<<<<< HEAD
        
        if (!signingKeyId.isNullOrEmpty() && !signingKey.isNullOrEmpty() && !signingPassword.isNullOrEmpty()) {
            signing.useInMemoryPgpKeys(signingKeyId, signingKey, signingPassword)
        }
    }
=======

        logger.lifecycle("DEBUG: isCI = $isCI")
        logger.lifecycle("DEBUG: signingKeyId = ${if (signingKeyId.isNullOrEmpty()) "NULL/EMPTY" else "SET"}")
        logger.lifecycle("DEBUG: signingKey = ${if (signingKey.isNullOrEmpty()) "NULL/EMPTY" else "SET (${signingKey?.length} chars)"}")
        logger.lifecycle("DEBUG: signingPassword = ${if (signingPassword.isNullOrEmpty()) "NULL/EMPTY" else "SET"}")

        if (signingKeyId.isNullOrEmpty() || signingKey.isNullOrEmpty() || signingPassword.isNullOrEmpty()) {
            logger.info("Skipping useInMemoryPgpKeys() due to missing credentials")
        } else {
            useInMemoryPgpKeys(signingKeyId, signingKey, signingPassword)
            logger.info("useInMemoryPgpKeys() called successfully")
        }
    }

    sign(publishing.publications["IonJava"])
    logger.lifecycle("DEBUG: sign() called")
>>>>>>> b7208ad3
}<|MERGE_RESOLUTION|>--- conflicted
+++ resolved
@@ -634,28 +634,9 @@
         val signingKeyId: String? by project
         val signingKey: String? by project
         val signingPassword: String? by project
-<<<<<<< HEAD
-        
+
         if (!signingKeyId.isNullOrEmpty() && !signingKey.isNullOrEmpty() && !signingPassword.isNullOrEmpty()) {
             signing.useInMemoryPgpKeys(signingKeyId, signingKey, signingPassword)
         }
     }
-=======
-
-        logger.lifecycle("DEBUG: isCI = $isCI")
-        logger.lifecycle("DEBUG: signingKeyId = ${if (signingKeyId.isNullOrEmpty()) "NULL/EMPTY" else "SET"}")
-        logger.lifecycle("DEBUG: signingKey = ${if (signingKey.isNullOrEmpty()) "NULL/EMPTY" else "SET (${signingKey?.length} chars)"}")
-        logger.lifecycle("DEBUG: signingPassword = ${if (signingPassword.isNullOrEmpty()) "NULL/EMPTY" else "SET"}")
-
-        if (signingKeyId.isNullOrEmpty() || signingKey.isNullOrEmpty() || signingPassword.isNullOrEmpty()) {
-            logger.info("Skipping useInMemoryPgpKeys() due to missing credentials")
-        } else {
-            useInMemoryPgpKeys(signingKeyId, signingKey, signingPassword)
-            logger.info("useInMemoryPgpKeys() called successfully")
-        }
-    }
-
-    sign(publishing.publications["IonJava"])
-    logger.lifecycle("DEBUG: sign() called")
->>>>>>> b7208ad3
 }