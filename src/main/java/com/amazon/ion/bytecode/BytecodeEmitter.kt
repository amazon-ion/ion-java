--- conflicted
+++ resolved
@@ -66,17 +66,7 @@
         // Stores high 4 bytes in first operand, low 4 bytes in the second operand
         destination.add3(Instructions.I_INT_I64, (int64 ushr 32).toInt(), int64.toInt())
     }
-
-    @JvmStatic
-<<<<<<< HEAD
-    fun emitReference(destination: BytecodeBuffer, instruction: Int, dataLength: Int, dataPosition: Int) {
-        destination.add2(instruction.packInstructionData(dataLength), dataPosition)
-    }
-
-    @JvmStatic
-    fun emitShortTimestampReference(destination: BytecodeBuffer, precisionAndOffsetMode: Int, dataPosition: Int) {
-        destination.add2(Instructions.I_SHORT_TIMESTAMP_REF.packInstructionData(precisionAndOffsetMode), dataPosition)
-=======
+    
     fun emitFloatValue(destination: BytecodeBuffer, float: Float) {
         destination.add2(Instructions.I_FLOAT_F32, float.toRawBits())
     }
@@ -85,6 +75,15 @@
     fun emitDoubleValue(destination: BytecodeBuffer, double: Double) {
         val asLong = double.toRawBits()
         destination.add3(Instructions.I_FLOAT_F64, (asLong ushr 32).toInt(), asLong.toInt())
->>>>>>> 8d925c67
+    }
+
+    @JvmStatic
+    fun emitReference(destination: BytecodeBuffer, instruction: Int, dataLength: Int, dataPosition: Int) {
+        destination.add2(instruction.packInstructionData(dataLength), dataPosition)
+    }
+
+    @JvmStatic
+    fun emitShortTimestampReference(destination: BytecodeBuffer, precisionAndOffsetMode: Int, dataPosition: Int) {
+        destination.add2(Instructions.I_SHORT_TIMESTAMP_REF.packInstructionData(precisionAndOffsetMode), dataPosition)
     }
 }