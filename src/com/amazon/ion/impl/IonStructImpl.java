--- conflicted
+++ resolved
@@ -13,8 +13,8 @@
 import com.amazon.ion.impl.IonBinary.Reader;
 import java.io.IOException;
 import java.util.Arrays;
+import java.util.HashMap;
 import java.util.HashSet;
-import java.util.Iterator;
 import java.util.Map;
 import java.util.Set;
 import java.util.Map.Entry;
@@ -38,7 +38,8 @@
     private static final int HASH_SIGNATURE =
         IonType.STRUCT.toString().hashCode();
 
-    private boolean _isOrdered = false;
+    // TODO: add support for _isOrdered: private boolean _isOrdered = false;
+    private static final boolean _isOrdered = false;
 
 
     /**
@@ -47,7 +48,7 @@
     public IonStructImpl(IonSystemImpl system)
     {
         this(system, NULL_STRUCT_TYPEDESC);
-        _hasNativeValue = true;
+        _hasNativeValue(true);
     }
 
     /**
@@ -76,6 +77,71 @@
         }
 
         return clone;
+    }
+
+    private HashMap<String, Integer> _field_map;
+    private int                      _field_map_duplicate_count;
+    @Override
+    protected void transitionToLargeSize(int size)
+    {
+        if (_field_map != null) return;
+        _field_map = new HashMap<String, Integer>(size);
+        int count = get_child_count();
+        for (int ii=0; ii<count; ii++) {
+            IonValueImpl v = (IonValueImpl)get_child(ii);
+            String name = v.getFieldName();
+            _field_map.put(name, ii);
+        }
+        return;
+    }
+    private int find_duplicate(String fieldName)
+    {
+        int size = get_child_count();
+        for (int ii=0; ii<size; ii++) {
+            IonValueImpl field = (IonValueImpl)get_child(ii);
+            if (fieldName.equals(field.getFieldName())) {
+                return ii;
+            }
+        }
+        return -1;
+    }
+    private void add_field(String fieldName, int newFieldIdx)
+    {
+        Integer idx = _field_map.get(fieldName);
+        if (idx == null) {
+            // TODO: should we put the latest field over the top of the
+            //       previous duplicate?
+            _field_map.put(fieldName, newFieldIdx);
+        }
+        else {
+            _field_map_duplicate_count++;
+        }
+
+    }
+    private void remove_field(String fieldName, int idx)
+    {
+        _field_map.remove(fieldName);
+        if (_field_map_duplicate_count > 0) {
+            int ii = find_duplicate(fieldName);
+            if (ii >= 0) {
+                _field_map.put(fieldName, ii);
+                _field_map_duplicate_count--;
+            }
+        }
+    }
+    protected void updateFieldName(String oldname, String name, IonValue field)
+    {
+        assert(name != null && name.equals(field.getFieldName()));
+        if (oldname == null) return;
+        if (_field_map == null) return;
+        Integer idx = _field_map.get(oldname);
+        if (idx == null) return;
+        IonValue oldfield = get_child(idx);
+        // yes, we want object identity in this test
+        if (oldfield == field) {
+            remove_field(oldname, idx);
+            add_field(name, idx);
+        }
     }
 
     /**
@@ -146,16 +212,15 @@
     }
 
 
-    @Override
-    public boolean isNullValue()
-    {
-        if (_hasNativeValue || !_isPositionLoaded) {
-            return (_contents == null);
-        }
-
-        int ln = this.pos_getLowNibble();
-        return (ln == IonConstants.lnIsNullStruct);
-    }
+    //public boolean oldisNullValue()
+    //{
+    //    if (_hasNativeValue() || !_isPositionLoaded()) {
+    //        return (_children == null);
+    //    }
+    //
+    //    int ln = this.pos_getLowNibble();
+    //    return (ln == IonConstants.lnIsNullStruct);
+    //}
 
 
     public IonValue get(IonSymbol fieldName)
@@ -184,29 +249,6 @@
 
         makeReady();
 
-<<<<<<< HEAD
-        for (IonValue field : this) {
-            if (fieldName.equals(field.getFieldName())) {
-                return field;
-            }
-        }
-        return null;
-    }
-
-//    public IonValueImpl findField(String name, IonValueImpl prev)
-//    {
-//        makeReady();
-//
-//        int sid = this.getSymbolTable().findSymbol(name);
-//        for (IonValue v : this) {
-//            IonValueImpl vi = (IonValueImpl)v;
-//            if (vi._fieldSid == sid) return vi;
-//        }
-//
-//        return null;
-//    }
-
-=======
         IonValue field = null;
         if (_field_map != null) {
             Integer idx = _field_map.get(fieldName);
@@ -229,7 +271,6 @@
         return field;
     }
 
->>>>>>> 37b0bb82
     public void put(String fieldName, IonValue value)
     {
         // TODO maintain _isOrdered
@@ -242,17 +283,17 @@
         makeReady();
 
         int size;
-        if (_contents != null) {
+        if (_children != null) {
             try {
                 // Walk backwards to minimize array movement
                 int lowestRemovedIndex = -1;
-                for (int i = _contents.size() - 1; i >= 0; i--)
+                for (int i = get_child_count() - 1; i >= 0; i--)
                 {
-                    IonValue child = _contents.get(i);
+                    IonValue child = get_child(i);
                     if (fieldName.equals(child.getFieldName()))
                     {
                         ((IonValueImpl)child).detachFromContainer();
-                        _contents.remove(i);
+                        this.remove_child(i);
                         lowestRemovedIndex = i;
                     }
                 }
@@ -264,7 +305,7 @@
             catch (IOException e) {
                 throw new IonException(e);
             }
-            size = _contents.size();
+            size = this.get_child_count();
         }
         else {
             size = 0;
@@ -318,6 +359,10 @@
         // This should be true because we've validated that its not contained.
         assert value.getFieldName() == null;
         concrete.setFieldName(fieldName);
+
+        if (_field_map != null) {
+            add_field(fieldName, concrete._elementid);
+        }
     }
 
     public ValueFactory add(final String fieldName)
@@ -336,17 +381,15 @@
     {
         checkForLock();
 
-        // TODO optimize
-        for (Iterator<IonValue> i = iterator(); i.hasNext();)
-        {
-            IonValue field = i.next();
-            if (fieldName.equals(field.getFieldName()))
-            {
-                i.remove();
-                return field;
-            }
-        }
-        return null;
+        IonValue field = get(fieldName);
+        if (field != null) {
+            super.remove(field);
+            if (_field_map != null) {
+                assert(field instanceof IonValueImpl);
+                remove_field(fieldName, ((IonValueImpl)field)._elementid);
+            }
+        }
+        return field;
     }
 
     public boolean removeAll(String... fieldNames)
@@ -355,15 +398,16 @@
 
         checkForLock();
 
-        for (Iterator<IonValue> i = iterator(); i.hasNext();)
-        {
-            IonValue field = i.next();
-            if (isListedField(field, fieldNames))
-            {
-                i.remove();
+        int size = get_child_count();
+        for (int ii=size; ii>0; ) {
+            ii--;
+            IonValue field = get_child(ii);
+            if (isListedField(field, fieldNames)) {
+                field.removeFromContainer();
                 removedAny = true;
             }
         }
+
         return removedAny;
     }
 
@@ -372,12 +416,13 @@
         checkForLock();
 
         boolean removedAny = false;
-        for (Iterator<IonValue> i = iterator(); i.hasNext();)
-        {
-            IonValue field = i.next();
+        int size = get_child_count();
+        for (int ii=size; ii>0; ) {
+            ii--;
+            IonValue field = get_child(ii);
             if (! isListedField(field, fieldNames))
             {
-                i.remove();
+                field.removeFromContainer();
                 removedAny = true;
             }
         }
@@ -450,15 +495,11 @@
     @Override
     protected int computeLowNibble(int valuelen)
     {
-        assert _hasNativeValue;
-
-<<<<<<< HEAD
-        if (_contents == null) return IonConstants.lnIsNullStruct;
-=======
+        assert _hasNativeValue();
+
         if (_isNullValue())    { return IonConstants.lnIsNullSequence; }
->>>>>>> 37b0bb82
-
-        if (_contents.isEmpty()) return IonConstants.lnIsEmptyContainer;
+
+        if (get_child_count() == 0) return IonConstants.lnIsEmptyContainer;
 
         if (_isOrdered) return IonConstants.lnIsOrderedStruct;
 
@@ -476,11 +517,11 @@
                              int cumulativePositionDelta)
         throws IOException
     {
-        assert _hasNativeValue == true || _isPositionLoaded == false;
+        assert _hasNativeValue() == true || _isPositionLoaded() == false;
 
         writer.write(this.pos_getTypeDescriptorByte());
 
-        if (_contents != null && _contents.size() > 0)
+        if (get_child_count() > 0)
         {
             // TODO Rewrite this to avoid computing length again
             int vlen = this.getNativeValueLength();
@@ -519,10 +560,14 @@
             reader.setPosition(pos);
             int sid = reader.readVarUInt7IntValue();
             child = makeValueFromReader(sid, reader, buffer, symtab, this, _system);
-            child._elementid = _contents.size();
-            _contents.add(child);
+            child._elementid = get_child_count();
+            add_child(child._elementid, child);
             pos = child.pos_getOffsetofNextValue();
         }
-        assert pos == end;  // TODO should throw IonException
+        if (pos != end) {
+            // TODO should we throw an IonException here?
+            // this would be caused by improperly formed binary
+            assert pos == end;
+        }
     }
 }