// Copyright (c) 2009 Amazon.com, Inc.  All rights reserved.
package com.amazon.ion.impl;
import com.amazon.ion.Decimal;
import com.amazon.ion.IonException;
import com.amazon.ion.IonReader;
import com.amazon.ion.IonType;
import com.amazon.ion.SymbolTable;
import com.amazon.ion.Timestamp;
import com.amazon.ion.Timestamp.Precision;
import com.amazon.ion.impl.IonScalarConversionsX.AS_TYPE;
import com.amazon.ion.impl.IonScalarConversionsX.ValueVariant;
import com.amazon.ion.impl.UnifiedSavePointManagerX.SavePoint;
import java.io.IOException;
import java.math.BigDecimal;
import java.math.BigInteger;
import java.math.MathContext;
import java.util.Date;
import java.util.Iterator;
/**
 *  low level reader, base class, for reading Ion binary
 *  input sources.  This using the UnifiedInputStream just
 *  as the updated (july 2009) text reader does.  The
 *  routines in this impl only include those needed to handle
 *  field id's, annotation ids', and access to the value
 *  headers.  In particular hasNext, next, stepIn and stepOut
 *  are handled here.
 *
 *  scalar values are handled by IonReaderBinarySystem and
 *  symbol tables (as well as field names and annotations as
 *  strings) are handled by IonBinaryReaderUser.
 *
 *  csuver
 *  16 July 2009
 */
abstract public class IonReaderBinaryRawX implements IonReader
{
    static final int DEFAULT_CONTAINER_STACK_SIZE = 12; // a multiple of 3
    static final int DEFAULT_ANNOTATION_SIZE = 10;
    static final int NO_LIMIT = Integer.MIN_VALUE;
    protected enum State {
        S_INVALID,
        S_BEFORE_FIELD, // only true in structs
        S_BEFORE_TID,
        S_BEFORE_VALUE,
        S_AFTER_VALUE,
        S_EOF
    }
    State               _state;
    UnifiedInputStreamX _input;
    int                 _local_remaining;
    boolean             _eof;
    boolean             _has_next_needed;
    ValueVariant        _v;
    IonType             _value_type;
    boolean             _value_is_null;
    boolean             _value_is_true;   // cached boolean value (since we step on the length)
    int                 _value_field_id;
    int                 _value_tid;
    int                 _value_len;
    int                 _value_lob_remaining;
    boolean             _value_lob_is_ready;

    SavePoint           _annotations;
    int[]               _annotation_ids;
    int                 _annotation_count;

    // local stack for stepInto() and stepOut()
    boolean             _is_in_struct;
    boolean             _struct_is_ordered;
    int                 _parent_tid;
    int                 _container_top;
    long[]              _container_stack; // triples of: position, type, local_end


    protected final void init(UnifiedInputStreamX uis) {
        _input = uis;
        _local_remaining = NO_LIMIT;
        _parent_tid = IonConstants.tidDATAGRAM;
        _value_field_id = UnifiedSymbolTable.UNKNOWN_SID;
        _state = State.S_BEFORE_TID; // this is where we always start
        _container_stack = new long[DEFAULT_CONTAINER_STACK_SIZE];
        _annotations = uis.savePointAllocate();
        _v = new ValueVariant();
        _annotation_ids = new int[DEFAULT_ANNOTATION_SIZE];
        _has_next_needed = true;
    }

    static private final int  POS_OFFSET        = 0;
    static private final int  TYPE_LIMIT_OFFSET = 1;
    static private final long TYPE_MASK         = 0xffffffff;
    static private final int  LIMIT_SHIFT       = 32;
    static private final int  POS_STACK_STEP    = 2;

    private final void push(int type, long position, int local_remaining)
    {
        int oldlen = _container_stack.length;
        if ((_container_top + POS_STACK_STEP) >= oldlen) {
            int newlen = oldlen * 2;
            long[] temp = new long[newlen];
            System.arraycopy(_container_stack, 0, temp, 0, oldlen);
            _container_stack = temp;
        }
        _container_stack[_container_top + POS_OFFSET]  = position;
        long type_limit = local_remaining;
        type_limit <<= LIMIT_SHIFT;
        type_limit  |= (type & TYPE_MASK);
        _container_stack[_container_top + TYPE_LIMIT_OFFSET] = type_limit;
        _container_top += POS_STACK_STEP;
    }
    private final long get_top_position() {
        assert(_container_top > 0);
        long pos = _container_stack[(_container_top - POS_STACK_STEP) + POS_OFFSET];
        return pos;
    }
    private final int get_top_type() {
        assert(_container_top > 0);
        long type_limit = _container_stack[(_container_top - POS_STACK_STEP) + TYPE_LIMIT_OFFSET];
        int type = (int)(type_limit & TYPE_MASK);
        if (type < 0 || type > IonConstants.tidDATAGRAM) {
            error_at("invalid type id in parent stack");
        }
        return type;
    }
    private final int get_top_local_remaining() {
        assert(_container_top > 0);
        long type_limit = _container_stack[_container_top - POS_STACK_STEP + TYPE_LIMIT_OFFSET];
        int  local_remaining = (int)((type_limit >> LIMIT_SHIFT) & TYPE_MASK);
        return local_remaining;
    }
    private final void pop() {
        assert(_container_top > 0);
        _container_top -= POS_STACK_STEP;
    }
    public boolean hasNext()
    {
        if (!_eof && _has_next_needed) {
            try {
                has_next_helper_raw();
            }
            catch (IOException e) {
                error(e);
            }
        }
        return !_eof;
    }
    public IonType next()
    {
        if (_eof) {
            return null;
        }
        if (_has_next_needed) {
            try {
                has_next_helper_raw();
            }
            catch (IOException e) {
                error(e);
            }
        }
        _has_next_needed = true;
<<<<<<< HEAD
        assert( _value_type != null ); // this should only be null here if we're at eof (and then we should have failed already)
=======
        // this should only be null here if we're at eof
        assert( _value_type != null || _eof == true);
>>>>>>> 139b72dc
        return _value_type;
    }
    //from IonConstants
    //public static final byte[] BINARY_VERSION_MARKER_1_0 =
    //    { (byte) 0xE0,
    //      (byte) 0x01,
    //      (byte) 0x00,
    //      (byte) 0xEA };
<<<<<<< HEAD
    private static final int BINARY_VERSION_MARKER_TID = IonConstants.getTypeCode(IonConstants.BINARY_VERSION_MARKER_1_0[0]);
    private static final int BINARY_VERSION_MARKER_LEN = IonConstants.getLowNibble(IonConstants.BINARY_VERSION_MARKER_1_0[0]);


=======
    private static final int BINARY_VERSION_MARKER_TID = IonConstants.getTypeCode(IonConstants.BINARY_VERSION_MARKER_1_0[0] & 0xff);
    private static final int BINARY_VERSION_MARKER_LEN = IonConstants.getLowNibble(IonConstants.BINARY_VERSION_MARKER_1_0[0] & 0xff);
>>>>>>> 139b72dc
    private final void has_next_helper_raw() throws IOException
    {
        clear_value();
        while (_value_tid == -1 && !_eof) {
            switch (_state) {
            case S_BEFORE_FIELD:
                _value_field_id = read_field_id();
                if (_value_field_id == UnifiedInputStreamX.EOF) {
                    _eof = true;
                    break;
                }
                // fall through to try to read the type id right now
            case S_BEFORE_TID:
                _state = State.S_BEFORE_VALUE; // read_type_id may change this for null and bool values
                _value_tid = read_type_id();
                if (_value_tid == UnifiedInputStreamX.EOF) {
                    _state = State.S_EOF;
                    _eof = true;
                    break;
                }
                if (_value_tid == IonConstants.tidTypedecl) {
                    assert (_value_tid == (BINARY_VERSION_MARKER_TID & 0xff)); // the bvm tid happens to be type decl
                    if (_value_len == BINARY_VERSION_MARKER_LEN ) {
                        // this isn't valid for any type descriptor except the first byte
                        // of a 4 byte version marker - so lets read the rest
                        for (int ii=1; ii<IonConstants.BINARY_VERSION_MARKER_1_0.length; ii++) {
                            int b = read();
                            if (b != (IonConstants.BINARY_VERSION_MARKER_1_0[ii] & 0xff)) {
                                error_at("invalid binary image");
                            }
                        }
                        // so it's a 4 byte version marker - make it look like
                        // the symbol $ion_1_0 ...
                        _value_tid = IonConstants.tidSymbol;
                        _value_len = 0; // so skip will go the right place - here
                        _v.setValue(UnifiedSymbolTable.ION_1_0_SID);
                        _v.setAuthoritativeType(AS_TYPE.int_value);
                        _value_type = IonType.SYMBOL;
                        _value_is_null = false;
                        _value_lob_is_ready = false;
                        _annotations.clear();
                        _value_field_id = UnifiedSymbolTable.UNKNOWN_SID;
                        _state = State.S_AFTER_VALUE;
                    }
                    else {
                        // if it's not a bvm then it's an ordinary annotated value

                        // we need to skip over the annotations to read
                        // the actual type id byte for the value.  We'll
                        // save the annotations using a save point, which
                        // will pin the input buffers until we free this,
                        // not later than the next call to hasNext().

                        int alen = readVarUInt();
                        _annotations.start(getPosition(), 0);
                        skip(alen);
                        _annotations.markEnd();

                        // this will both get the type id and it will reset the
                        // length as well (over-writing the len + annotations value
                        // that is there now, before the call)
                        _value_tid = read_type_id();
                        if (_value_tid == UnifiedInputStreamX.EOF) {
                            error_at("unexpected EOF encountered where a type descriptor byte was expected");
                        }

                        _value_type = get_iontype_from_tid(_value_tid);
                        assert( _value_type != null );
                    }
                }
                else {
                    // if it's not a typedesc then we just get the IonType and we're done
                    _value_type = get_iontype_from_tid(_value_tid);
                }
                break;
            case S_BEFORE_VALUE:
                skip(_value_len);
                // fall through to "after value"
            case S_AFTER_VALUE:
                if (isInStruct()) {
                    _state = State.S_BEFORE_FIELD;
                }
                else {
                    _state = State.S_BEFORE_TID;
                }
                break;
            case S_EOF:
                break;
            default:
                error("internal error: raw binary reader in invalid state!");
            }
        }
        // we always want to exit here
        _has_next_needed = false;
        return;
    }
    protected final int load_annotations() throws IOException {
        switch (_state) {
        case S_BEFORE_VALUE:
        case S_AFTER_VALUE:
            if (_annotations.isDefined()) {
                int local_remaining_save = _local_remaining;
                _input._save_points.savePointPushActive(_annotations, getPosition(), 0);
                _local_remaining =  NO_LIMIT; // limit will be handled by the save point
                _annotation_count = 0;
                do {
                    int a = readVarUIntOrEOF();
                    if (a == UnifiedInputStreamX.EOF) {
                        break;
                    }
                    load_annotation_append(a);
                } while (!isEOF());
                _input._save_points.savePointPopActive(_annotations);
                _local_remaining = local_remaining_save;
                _annotations.clear();
            }
            // else the count stays zero (or it was previously set)
            break;
        default:
            throw new IllegalStateException("annotations require the value to be ready");
        }
        return _annotation_count;
    }
    private final void load_annotation_append(int a)
    {
        int oldlen = _annotation_ids.length;
        if (_annotation_count >= oldlen) {
            int newlen = oldlen * 2;
            int[] temp = new int[newlen];
            System.arraycopy(_annotation_ids, 0, temp, 0, oldlen);
            _annotation_ids = temp;
        }
        _annotation_ids[_annotation_count++] =  a;
    }
    private final void clear_value()
    {
        _value_type = null;
        _value_tid  = -1;
        _value_is_null = false;
        _value_lob_is_ready = false;
        _annotations.clear();
        _v.clear();
        _annotation_count = 0;
        _value_field_id = UnifiedSymbolTable.UNKNOWN_SID;
    }
    private final int read_field_id() throws IOException
    {
        int field_id = readVarUIntOrEOF();
        return field_id;
    }
    private final int read_type_id() throws IOException
    {
        int td = read();
        if (td < 0) {
            return UnifiedInputStreamX.EOF;
        }
        int tid = IonConstants.getTypeCode(td);
        int len = IonConstants.getLowNibble(td);
        if (len == IonConstants.lnIsVarLen) {
            len = readVarUInt();
        }
        else if (tid == IonConstants.tidNull) {
            if (len != IonConstants.lnIsNull) {
                error_at("invalid null type descriptor");
            }
            _value_is_null = true;
            len = 0;
            _state = State.S_AFTER_VALUE;
        }
        else if (len == IonConstants.lnIsNull) {
            _value_is_null = true;
            len = 0;
            _state = State.S_AFTER_VALUE;
        }
        else if (tid == IonConstants.tidBoolean) {
            switch (len) {
                case IonConstants.lnBooleanFalse:
                    _value_is_true = false;
                    break;
                case IonConstants.lnBooleanTrue:
                    _value_is_true = true;
                    break;
                default:
                    error_at("invalid length nibble in boolean value: "+len);
                    break;
            }
            len = 0;
            _state = State.S_AFTER_VALUE;
        }
        else if (tid == IonConstants.tidStruct) {
            if ((_struct_is_ordered = (len == 1))) {
                // special case of an ordered struct, it gets the
                // otherwise impossible to have length of 1
                len = readVarUInt();
            }
        }
        _value_tid = tid;
        _value_len = len;
        return tid;
    }
    private final IonType get_iontype_from_tid(int tid)
    {
        IonType t = null;
        switch (tid) {
        case IonConstants.tidNull:      // 0
            t = IonType.NULL;
            break;
        case IonConstants.tidBoolean:   // 1
            t = IonType.BOOL;
            break;
        case IonConstants.tidPosInt:    // 2
        case IonConstants.tidNegInt:    // 3
            t = IonType.INT;
            break;
        case IonConstants.tidFloat:     // 4
            t = IonType.FLOAT;
            break;
        case IonConstants.tidDecimal:   // 5
            t = IonType.DECIMAL;
            break;
        case IonConstants.tidTimestamp: // 6
            t = IonType.TIMESTAMP;
            break;
        case IonConstants.tidSymbol:    // 7
            t = IonType.SYMBOL;
            break;
        case IonConstants.tidString:    // 8
            t = IonType.STRING;
            break;
        case IonConstants.tidClob:      // 9
            t = IonType.CLOB;
            break;
        case IonConstants.tidBlob:      // 10 A
            t = IonType.BLOB;
            break;
        case IonConstants.tidList:      // 11 B
            t = IonType.LIST;
            break;
        case IonConstants.tidSexp:      // 12 C
            t = IonType.SEXP;
            break;
        case IonConstants.tidStruct:    // 13 D
            t = IonType.STRUCT;
            break;
        case IonConstants.tidTypedecl:  // 14 E
            t = null;  // we don't know yet
            break;
        default:
            throw new IonException("unrecognized value type encountered: "+tid);
        }
        return t;
    }
    public void stepIn()
    {
        if (_value_type == null || _eof) {
            throw new IllegalStateException();
        }
        switch (_value_type) {
        case STRUCT:
        case LIST:
        case SEXP:
            break;
        default:
            throw new IllegalStateException();
        }
<<<<<<< HEAD
        assert( _state == State.S_BEFORE_VALUE );

=======
        if (_value_is_null) {
            if (_state != State.S_AFTER_VALUE) {
                assert( _state == State.S_AFTER_VALUE );
            }
        }
        else {
            if (_state != State.S_BEFORE_VALUE) {
                assert( _state == State.S_BEFORE_VALUE );
            }
        }
>>>>>>> 139b72dc
        // first push place where we'll take up our next
        // value processing when we step out
        long curr_position = getPosition();
        long next_position = curr_position + _value_len;
        int  next_remaining = _local_remaining;
        if (next_remaining != NO_LIMIT) {
            next_remaining -= _value_len;
            if (next_remaining < 0) {
                next_remaining = 0; // we'll see and EOF down the road  TODO: should we error now?
            }
        }
        push(_parent_tid, next_position, next_remaining);
        _is_in_struct = (_value_tid == IonConstants.tidStruct);
        _local_remaining = _value_len;
        _state = _is_in_struct ? State.S_BEFORE_FIELD : State.S_BEFORE_TID;
        _parent_tid = _value_tid;
        clear_value();
        _has_next_needed = true;
    }
    public void stepOut()
    {
        if (getDepth() < 1) {
            throw new IllegalStateException(IonMessages.CANNOT_STEP_OUT);
        }
        // first we get the top values, then we
        // pop them all off in one fell swoop.
        long next_position   = get_top_position();
        int  local_remaining = get_top_local_remaining();
        int  parent_tid      = get_top_type();
        pop();
        _eof = false;
        _parent_tid = parent_tid;
        _local_remaining = local_remaining;
        if (_parent_tid == IonConstants.tidStruct) {
            _is_in_struct = true;
            _state = State.S_BEFORE_FIELD;
        }
        else {
            _is_in_struct = false;
            _state = State.S_BEFORE_TID;
        }
        _has_next_needed = true;
        long curr_position = getPosition();
        if (next_position > curr_position) {
            try {
                long distance = next_position - curr_position;
                int  max_skip = Integer.MAX_VALUE - 1; // -1 just in case
                while (distance > max_skip) {
                    skip(max_skip);
                    distance -= max_skip;
                }
                if (distance > 0) {
                    assert( distance < Integer.MAX_VALUE );
                    skip((int)distance);
                }
            }
            catch (IOException e) {
                error(e);
            }
        }
        else if (next_position < curr_position) {
            String message = "invalid position during stepOut, current position "
                           + curr_position
                           + " next value at "
                           + next_position;
            error(message);
        }
        assert(next_position == getPosition());
    }
    public int byteSize()
    {
        int len;
        switch (_value_type) {
        case BLOB:
        case CLOB:
            break;
        default:
            throw new IllegalStateException("only valid for LOB values");
        }
        if (!_value_lob_is_ready) {
            if (_value_is_null) {
                len = 0;
            }
            else {
                len = _value_len;
            }
            _value_lob_remaining = len;
            _value_lob_is_ready = true;
        }
        return _value_lob_remaining;
    }
    public byte[] newBytes()
    {
        int len = byteSize(); // does out validation for us
        byte[] bytes;
        if (_value_is_null) {
            bytes = null;
        }
        else {
            bytes = new byte[len];
            getBytes(bytes, 0, len);
        }
        return bytes;
    }
    public int getBytes(byte[] buffer, int offset, int len)
    {
        int value_len = byteSize(); // again validation
        if (value_len > len) {
            value_len = len;
        }
        int read_len = readBytes(buffer, offset, value_len);
        return read_len;
    }
    public int readBytes(byte[] buffer, int offset, int len)
    {
        if (offset < 0 || len < 0) {
            throw new IllegalArgumentException();
        }
        int value_len = byteSize(); // again validation
        if (_value_lob_remaining > len) {
            len = _value_lob_remaining;
        }
        if (len < 1) {
            return 0;
        }
        int read_len;
        try {
            read_len = read(buffer, offset, value_len);
            _value_lob_remaining -= read_len;
        }
        catch (IOException e) {
            read_len = -1;
            error(e);
        }
        if (_value_lob_remaining == 0) {
            _state = State.S_AFTER_VALUE;
        }
        else {
            _value_len = _value_lob_remaining;
        }
        return read_len;
    }
    public int getDepth()
    {
        return (_container_top / POS_STACK_STEP);
    }
    public IonType getType()
    {
        if (_has_next_needed) {
            throw new IllegalStateException("getType() isn't valid until you have called next()");
        }
        return _value_type;
    }
    public boolean isInStruct()
    {
        return _is_in_struct;
    }
    public boolean isNullValue()
    {
        return _value_is_null;
    }
    //
    //  helper read routines - these were lifted
    //  from SimpleByteBuffer.SimpleByteReader
    //
    private final int read() throws IOException
    {
        if (_local_remaining != NO_LIMIT) {
            if (_local_remaining < 1) {
                return UnifiedInputStreamX.EOF;
            }
            _local_remaining--;
        }
        return _input.read();
    }
    private final int read(byte[] dst, int start, int len) throws IOException
    {
        if (dst == null || start < 0 || len < 0 || start + len > dst.length) {
            // no need to test this start >= dst.length ||
            // since we test start+len > dst.length which is the correct test
            throw new IllegalArgumentException();
        }
        int read;
        if (_local_remaining == NO_LIMIT) {
            read = _input.read(dst, start, len);
        }
        else {
            if (len > _local_remaining) {
                if (_local_remaining < 1) {
                    throwUnexpectedEOFException();
                }
                len = _local_remaining;
            }
            read = _input.read(dst, start, len);
            _local_remaining -= read;
        }
        return read;
    }
    private final boolean isEOF() {
        if (_local_remaining > 0) return false;
        if (_local_remaining == NO_LIMIT) {
            return _input.isEOF();
        }
        return true;
    }
    private final long getPosition() {
        long pos = _input.getPosition();
        return pos;
    }
    private final void skip(int len) throws IOException
    {
        if (len < 0) {
            // no need to test this start >= dst.length ||
            // since we test start+len > dst.length which is the correct test
            throw new IllegalArgumentException();
        }
        if (_local_remaining == NO_LIMIT) {
            _input.skip(len);
        }
        else {
            if (len > _local_remaining) {
                if (_local_remaining < 1) {
                    throwUnexpectedEOFException();
                }
                len = _local_remaining;
            }
            _input.skip(len);
            _local_remaining -= len;
        }
        return;
    }
    protected final long readULong(int len) throws IOException
    {
        long    retvalue = 0;
        int b;
        switch (len) {
        default:
            throw new IonException("value too large for Java long");
        case 8:
            if ((b = read()) < 0) throwUnexpectedEOFException();
            retvalue = (retvalue << 8) | b;
        case 7:
            if ((b = read()) < 0) throwUnexpectedEOFException();
            retvalue = (retvalue << 8) | b;
        case 6:
            if ((b = read()) < 0) throwUnexpectedEOFException();
            retvalue = (retvalue << 8) | b;
        case 5:
            if ((b = read()) < 0) throwUnexpectedEOFException();
            retvalue = (retvalue << 8) | b;
        case 4:
            if ((b = read()) < 0) throwUnexpectedEOFException();
            retvalue = (retvalue << 8) | b;
        case 3:
            if ((b = read()) < 0) throwUnexpectedEOFException();
            retvalue = (retvalue << 8) | b;
        case 2:
            if ((b = read()) < 0) throwUnexpectedEOFException();
            retvalue = (retvalue << 8) | b;
        case 1:
            if ((b = read()) < 0) throwUnexpectedEOFException();
            retvalue = (retvalue << 8) | b;
        case 0:
            // do nothing, it's just a 0 length is a 0 value
        }
        return retvalue;
    }
    // TODO: untested (as yet)
    protected final BigInteger readBigInteger(int len, boolean is_negative) throws IOException
    {
        int bitlen = len;
        BigInteger value;
        if (bitlen > 0) {
            byte[] bits = new byte[bitlen];
            read(bits, 0, bitlen);
            int signum = is_negative ? -1 : 1;
            value = new BigInteger(signum, bits);
        }
        else {
            value = BigInteger.ZERO;
        }
        return value;
    }
    protected final int readVarInt() throws IOException
    {
        int     retvalue = 0;
        boolean is_negative = false;
        int     b;
        // synthetic label "done" (yuck)
done:   for (;;) {
            // read the first byte - it has the sign bit
            if ((b = read()) < 0) throwUnexpectedEOFException();
            if ((b & 0x40) != 0) {
                is_negative = true;
            }
            retvalue = (b & 0x3F);
            if ((b & 0x80) != 0) break done;
            // for the second byte we shift our eariler bits just as much,
            // but there are fewer of them there to shift
            if ((b = read()) < 0) throwUnexpectedEOFException();
            retvalue = (retvalue << 7) | (b & 0x7F);
            if ((b & 0x80) != 0) break done;
            // for the rest, they're all the same
            if ((b = read()) < 0) throwUnexpectedEOFException();
            retvalue = (retvalue << 7) | (b & 0x7F);
            if ((b & 0x80) != 0) break done;
            // for the rest, they're all the same
            if ((b = read()) < 0) throwUnexpectedEOFException();
            retvalue = (retvalue << 7) | (b & 0x7F);
            if ((b & 0x80) != 0) break done;
            // for the rest, they're all the same
            if ((b = read()) < 0) throwUnexpectedEOFException();
            retvalue = (retvalue << 7) | (b & 0x7F);
            if ((b & 0x80) != 0) break done;
            // if we get here we have more bits than we have room for :(
            throwIntOverflowExeption();
        }
        if (is_negative) {
            retvalue = -retvalue;
        }
        return retvalue;
    }
    protected final long readVarLong() throws IOException
    {
        long    retvalue = 0;
        boolean is_negative = false;
        int     b;
        // synthetic label "done" (yuck)
done:   for (;;) {
            // read the first byte - it has the sign bit
            if ((b = read()) < 0) throwUnexpectedEOFException();
            if ((b & 0x40) != 0) {
                is_negative = true;
            }
            retvalue = (b & 0x3F);
            if ((b & 0x80) != 0) break done;
            // for the second byte we shift our eariler bits just as much,
            // but there are fewer of them there to shift
            if ((b = read()) < 0) throwUnexpectedEOFException();
            retvalue = (retvalue << 7) | (b & 0x7F);
            if ((b & 0x80) != 0) break done;
            // for the rest, they're all the same
            for (;;) {
                if ((b = read()) < 0) throwUnexpectedEOFException();
                if ((retvalue & 0xFE00000000000000L) != 0) throwIntOverflowExeption();
                retvalue = (retvalue << 7) | (b & 0x7F);
                if ((b & 0x80) != 0) break done;
            }
        }
        if (is_negative) {
            retvalue = -retvalue;
        }
        return retvalue;
    }
    /**
     * Reads an integer value, returning null to mean -0.
     * @throws IOException
     */
    protected final Integer readVarInteger() throws IOException
    {
        int     retvalue = 0;
        boolean is_negative = false;
        int     b;
        // Synthetic label "done" (yuck)
done:   for (;;) {
            // read the first byte - it has the sign bit
            if ((b = read()) < 0) throwUnexpectedEOFException();
            if ((b & 0x40) != 0) {
                is_negative = true;
            }
            retvalue = (b & 0x3F);
            if ((b & 0x80) != 0) break done;
            // for the second byte we shift our eariler bits just as much,
            // but there are fewer of them there to shift
            if ((b = read()) < 0) throwUnexpectedEOFException();
            retvalue = (retvalue << 7) | (b & 0x7F);
            if ((b & 0x80) != 0) break done;
            // for the rest, they're all the same
            if ((b = read()) < 0) throwUnexpectedEOFException();
            retvalue = (retvalue << 7) | (b & 0x7F);
            if ((b & 0x80) != 0) break done;
            // for the rest, they're all the same
            if ((b = read()) < 0) throwUnexpectedEOFException();
            retvalue = (retvalue << 7) | (b & 0x7F);
            if ((b & 0x80) != 0) break done;
            // for the rest, they're all the same
            if ((b = read()) < 0) throwUnexpectedEOFException();
            retvalue = (retvalue << 7) | (b & 0x7F);
            if ((b & 0x80) != 0) break done;
            // if we get here we have more bits than we have room for :(
            throwIntOverflowExeption();
        }
        Integer retInteger = null;
        if (is_negative) {
            if (retvalue != 0) {
                retInteger = new Integer(-retvalue);
            }
        }
        else {
            retInteger = new Integer(retvalue);
        }
        return retInteger;
    }
    protected final int readVarUIntOrEOF() throws IOException
    {
        int retvalue = 0;
        int  b;
        for (;;) { // fake loop to create a "goto done"
            if ((b = read()) < 0) {
                return UnifiedInputStreamX.EOF;
            }
            retvalue = (retvalue << 7) | (b & 0x7F);
            if ((b & 0x80) != 0) break;
            if ((b = read()) < 0) throwUnexpectedEOFException();
            retvalue = (retvalue << 7) | (b & 0x7F);
            if ((b & 0x80) != 0) break;
            if ((b = read()) < 0) throwUnexpectedEOFException();
            retvalue = (retvalue << 7) | (b & 0x7F);
            if ((b & 0x80) != 0) break;
            if ((b = read()) < 0) throwUnexpectedEOFException();
            retvalue = (retvalue << 7) | (b & 0x7F);
            if ((b & 0x80) != 0) break;
            if ((b = read()) < 0) throwUnexpectedEOFException();
            retvalue = (retvalue << 7) | (b & 0x7F);
            if ((b & 0x80) != 0) break;
            // if we get here we have more bits than we have room for :(
            throwIntOverflowExeption();
        }
        return retvalue;
    }
    protected final int readVarUInt() throws IOException
    {
        int retvalue = 0;
        int  b;
        for (;;) { // fake loop to create a "goto done"
            if ((b = read()) < 0) throwUnexpectedEOFException();
            retvalue = (retvalue << 7) | (b & 0x7F);
            if ((b & 0x80) != 0) break;
            if ((b = read()) < 0) throwUnexpectedEOFException();
            retvalue = (retvalue << 7) | (b & 0x7F);
            if ((b & 0x80) != 0) break;
            if ((b = read()) < 0) throwUnexpectedEOFException();
            retvalue = (retvalue << 7) | (b & 0x7F);
            if ((b & 0x80) != 0) break;
            if ((b = read()) < 0) throwUnexpectedEOFException();
            retvalue = (retvalue << 7) | (b & 0x7F);
            if ((b & 0x80) != 0) break;
            if ((b = read()) < 0) throwUnexpectedEOFException();
            retvalue = (retvalue << 7) | (b & 0x7F);
            if ((b & 0x80) != 0) break;
            // if we get here we have more bits than we have room for :(
            throwIntOverflowExeption();
        }
        return retvalue;
    }
    protected final double readFloat(int len) throws IOException
    {
        if (len == 0)
        {
            // special case, return pos zero
            return 0.0d;
        }
        if (len != 8)
        {
            throw new IOException("Length of float read must be 0 or 8");
        }
        long dBits = this.readULong(len);
        return Double.longBitsToDouble(dBits);
    }
    protected final long readVarULong() throws IOException
    {
        long retvalue = 0;
        int  b;
        for (;;) {
            if ((b = read()) < 0) throwUnexpectedEOFException();
            if ((retvalue & 0xFE00000000000000L) != 0) throwIntOverflowExeption();
            retvalue = (retvalue << 7) | (b & 0x7F);
            if ((b & 0x80) != 0) break;
        }
        return retvalue;
    }
    /**
     * Near clone of {@link SimpleByteBuffer.SimpleByteReader#readDecimal(int)}
     * and {@link IonBinary.Reader#readDecimalValue(IonDecimalImpl, int)}
     * so keep them in sync!
     */
    protected final Decimal readDecimal(int len) throws IOException
    {
        // TODO this doesn't seem like the right math context
        MathContext mathContext = MathContext.DECIMAL128;
        Decimal bd;
        // we only write out the '0' value as the nibble 0
        if (len == 0) {
            bd = Decimal.valueOf(0, mathContext);
        }
        else {
            // otherwise we to it the hard way ....
            int  save_limit = _local_remaining - len;
            _local_remaining = len;
            int  exponent = readVarInt();
            BigInteger value;
            int signum;
            if (_local_remaining > 0)
            {
                byte[] bits = new byte[_local_remaining];
                read(bits, 0, _local_remaining);
                signum = 1;
                if (bits[0] < 0)
                {
                    // value is negative, clear the sign
                    bits[0] &= 0x7F;
                    signum = -1;
                }
                value = new BigInteger(signum, bits);
            }
            else {
                signum = 0;
                value = BigInteger.ZERO;
            }
            // Ion stores exponent, BigDecimal uses the negation "scale"
            int scale = -exponent;
            if (value.signum() == 0 && signum == -1)
            {
                assert value.equals(BigInteger.ZERO);
                bd = Decimal.negativeZero(scale, mathContext);
            }
            else
            {
                bd = Decimal.valueOf(value, scale, mathContext);
            }
            _local_remaining = save_limit;
        }
        return bd;
    }
    protected final Timestamp readTimestamp(int len) throws IOException
    {
        if (len < 1) {
            // nothing to do here - and the timestamp will be NULL
            return null;
        }
        Timestamp val;
        Precision   p = null;
        Integer     offset = null;
        int         year = 0, month = 0, day = 0, hour = 0, minute = 0, second = 0;
        BigDecimal  frac = null;
        int         save_limit = _local_remaining - len;
        _local_remaining = len;
        // first up is the offset, which requires a special int reader
        // to return the -0 as a null Integer
        offset = readVarInteger(); // this.readVarInt7WithNegativeZero();
        // now we'll read the struct values from the input stream
        if (_local_remaining > 0) {  // FIXME remove
            // year is from 0001 to 9999
            // or 0x1 to 0x270F or 14 bits - 1 or 2 bytes
            year  = readVarUInt();
            p = Precision.YEAR; // our lowest significant option
            // now we look for hours and minutes
            if (_local_remaining > 0) {
                month = readVarUInt();
                p = Precision.MONTH;
                // now we look for hours and minutes
                if (_local_remaining > 0) {
                    day   = readVarUInt();
                    p = Precision.DAY; // our lowest significant option
                    // now we look for hours and minutes
                    if (_local_remaining > 0) {
                        hour   = readVarUInt();
                        minute = readVarUInt();
                        p = Precision.MINUTE;
                        if (_local_remaining > 0) {
                        second = readVarUInt();
                        p = Precision.SECOND;
                        if (_local_remaining > 0) {
                            // now we read in our actual "milliseconds since the epoch"
                            frac = readDecimal(_local_remaining);
                            p = Precision.FRACTION;
                            }
                        }
                     }
                }
            }
        }
        // restore out outer limit(s)
        _local_remaining  = save_limit;
        // now we let timestamp put it all together
        val = Timestamp.createFromUtcFields(p, year, month, day, hour, minute, second, frac, offset);
        return val;
    }
    protected final String readString(int len) throws IOException
    {
        // len is bytes, which is greater than or equal to java
        // chars even after utf8 to utf16 decoding nonsense
        // the char array is way faster than using string buffer
        char[] chars = new char[len];
        int    c, ii = 0;
        int    save_limit = _local_remaining - len;
        _local_remaining = len;
        while (!isEOF()) {
            c = readUnicodeScalar();
            if (c < 0) throwUnexpectedEOFException();
            if (c < 0x10000) {
                chars[ii++] = (char)c;
            }
            else { // when c is >= 0x10000 we need surrogate encoding
                chars[ii++] = (char)IonConstants.makeHighSurrogate(c);
                chars[ii++] = (char)IonConstants.makeLowSurrogate(c);
            }
        }
        _local_remaining = save_limit;
        return new String(chars, 0, ii);
    }
    private final int readUnicodeScalar() throws IOException
    {
        int c = -1, b;
        b = read();
        // ascii is all good, even -1 (eof)
        if (IonUTF8.isOneByteUTF8(b)) {
            return b;
        }
        switch(IonUTF8.getUTF8LengthFromFirstByte(b)) {
        case 2:
            // now we start gluing the multi-byte value together
            assert((b & 0xe0) == 0xc0);
            // for values from 0x80 to 0x7FF (all legal)
            int b2 = read();
            if (!IonUTF8.isContinueByteUTF8(b2)) throwUTF8Exception();
            c = IonUTF8.twoByteScalar(b, b2);
            break;
        case 3:
            assert((b & 0xf0) == 0xe0);
            // for values from 0x800 to 0xFFFFF (NOT all legal)
            b2 = read();
            if (!IonUTF8.isContinueByteUTF8(b2)) throwUTF8Exception();
            int b3 = read();
            if (!IonUTF8.isContinueByteUTF8(b3)) throwUTF8Exception();
            c = IonUTF8.threeByteScalar(b, b2, b3);
            break;
        case 4:
            assert((b & 0xf8) == 0xf0);
            // for values from 0x010000 to 0x1FFFFF (NOT all legal)
            b2 = read();
            if (!IonUTF8.isContinueByteUTF8(b2)) throwUTF8Exception();
            b3 = read();
            if (!IonUTF8.isContinueByteUTF8(b3)) throwUTF8Exception();
            int b4 = read();
            if (!IonUTF8.isContinueByteUTF8(b4)) throwUTF8Exception();
            c = IonUTF8.fourByteScalar(b, b2, b3, b4);
            if (c > 0x10FFFF) {
                throw new IonException("illegal utf value encountered in input utf-8 stream");
            }
            break;
        default:
            throwUTF8Exception();
        }
        return c;
    }
    private final void throwUTF8Exception() throws IOException
    {
        error_at("Invalid UTF-8 character encounter in a string at position ");
    }
    private final void throwUnexpectedEOFException() throws IOException {
        error_at("unexpected EOF in value");
    }
    private final void throwIntOverflowExeption() throws IOException {
        error_at("int in stream is too long for a Java int 32 use readLong()");
    }
    //
    // public methods that typically user level methods
    // these are filled in by either the system reader
    // or the user reader.  Here they just fail.
    //
    public BigInteger bigIntegerValue()
    {
        throw new IonReaderBinaryExceptionX("E_NOT_IMPL");
    }
    public BigDecimal bigDecimalValue()
    {
        throw new IonReaderBinaryExceptionX("E_NOT_IMPL");
    }
    public boolean booleanValue()
    {
        throw new IonReaderBinaryExceptionX("E_NOT_IMPL");
    }
    public Date dateValue()
    {
        throw new IonReaderBinaryExceptionX("E_NOT_IMPL");
    }
    public double doubleValue()
    {
        throw new IonReaderBinaryExceptionX("E_NOT_IMPL");
    }
    public int getFieldId()
    {
        throw new IonReaderBinaryExceptionX("E_NOT_IMPL");
    }
    public String getFieldName()
    {
        throw new IonReaderBinaryExceptionX("E_NOT_IMPL");
    }
    public int getSymbolId()
    {
        throw new IonReaderBinaryExceptionX("E_NOT_IMPL");
    }
    public SymbolTable getSymbolTable()
    {
        throw new IonReaderBinaryExceptionX("E_NOT_IMPL");
    }
    public int[] getTypeAnnotationIds()
    {
        throw new IonReaderBinaryExceptionX("E_NOT_IMPL");
    }
    public String[] getTypeAnnotations()
    {
        throw new IonReaderBinaryExceptionX("E_NOT_IMPL");
    }
    public int intValue()
    {
        throw new IonReaderBinaryExceptionX("E_NOT_IMPL");
    }
    public Iterator<Integer> iterateTypeAnnotationIds()
    {
        throw new IonReaderBinaryExceptionX("E_NOT_IMPL");
    }
    public Iterator<String> iterateTypeAnnotations()
    {
        throw new IonReaderBinaryExceptionX("E_NOT_IMPL");
    }
    public long longValue()
    {
        throw new IonReaderBinaryExceptionX("E_NOT_IMPL");
    }
    public String stringValue()
    {
        throw new IonReaderBinaryExceptionX("E_NOT_IMPL");
    }
    public Timestamp timestampValue()
    {
        throw new IonReaderBinaryExceptionX("E_NOT_IMPL");
    }
    protected void error_at(String msg) {
        String msg2 = msg + " at position " + getPosition();
        throw new IonReaderBinaryExceptionX(msg2);
    }
    protected void error(String msg) {
        throw new IonReaderBinaryExceptionX(msg);
    }
    protected void error(Exception e) {
        throw new IonReaderBinaryExceptionX(e);
    }
}<|MERGE_RESOLUTION|>--- conflicted
+++ resolved
@@ -32,7 +32,8 @@
  *  csuver
  *  16 July 2009
  */
-abstract public class IonReaderBinaryRawX implements IonReader
+abstract public class IonReaderBinaryRawX
+    implements IonReader
 {
     static final int DEFAULT_CONTAINER_STACK_SIZE = 12; // a multiple of 3
     static final int DEFAULT_ANNOTATION_SIZE = 10;
@@ -71,6 +72,8 @@
     int                 _container_top;
     long[]              _container_stack; // triples of: position, type, local_end
 
+    protected IonReaderBinaryRawX() {
+    }
 
     protected final void init(UnifiedInputStreamX uis) {
         _input = uis;
@@ -157,12 +160,8 @@
             }
         }
         _has_next_needed = true;
-<<<<<<< HEAD
-        assert( _value_type != null ); // this should only be null here if we're at eof (and then we should have failed already)
-=======
         // this should only be null here if we're at eof
         assert( _value_type != null || _eof == true);
->>>>>>> 139b72dc
         return _value_type;
     }
     //from IonConstants
@@ -171,15 +170,8 @@
     //      (byte) 0x01,
     //      (byte) 0x00,
     //      (byte) 0xEA };
-<<<<<<< HEAD
-    private static final int BINARY_VERSION_MARKER_TID = IonConstants.getTypeCode(IonConstants.BINARY_VERSION_MARKER_1_0[0]);
-    private static final int BINARY_VERSION_MARKER_LEN = IonConstants.getLowNibble(IonConstants.BINARY_VERSION_MARKER_1_0[0]);
-
-
-=======
     private static final int BINARY_VERSION_MARKER_TID = IonConstants.getTypeCode(IonConstants.BINARY_VERSION_MARKER_1_0[0] & 0xff);
     private static final int BINARY_VERSION_MARKER_LEN = IonConstants.getLowNibble(IonConstants.BINARY_VERSION_MARKER_1_0[0] & 0xff);
->>>>>>> 139b72dc
     private final void has_next_helper_raw() throws IOException
     {
         clear_value();
@@ -205,49 +197,12 @@
                     if (_value_len == BINARY_VERSION_MARKER_LEN ) {
                         // this isn't valid for any type descriptor except the first byte
                         // of a 4 byte version marker - so lets read the rest
-                        for (int ii=1; ii<IonConstants.BINARY_VERSION_MARKER_1_0.length; ii++) {
-                            int b = read();
-                            if (b != (IonConstants.BINARY_VERSION_MARKER_1_0[ii] & 0xff)) {
-                                error_at("invalid binary image");
-                            }
-                        }
-                        // so it's a 4 byte version marker - make it look like
-                        // the symbol $ion_1_0 ...
-                        _value_tid = IonConstants.tidSymbol;
-                        _value_len = 0; // so skip will go the right place - here
-                        _v.setValue(UnifiedSymbolTable.ION_1_0_SID);
-                        _v.setAuthoritativeType(AS_TYPE.int_value);
+                        load_version_marker();
                         _value_type = IonType.SYMBOL;
-                        _value_is_null = false;
-                        _value_lob_is_ready = false;
-                        _annotations.clear();
-                        _value_field_id = UnifiedSymbolTable.UNKNOWN_SID;
-                        _state = State.S_AFTER_VALUE;
                     }
                     else {
                         // if it's not a bvm then it's an ordinary annotated value
-
-                        // we need to skip over the annotations to read
-                        // the actual type id byte for the value.  We'll
-                        // save the annotations using a save point, which
-                        // will pin the input buffers until we free this,
-                        // not later than the next call to hasNext().
-
-                        int alen = readVarUInt();
-                        _annotations.start(getPosition(), 0);
-                        skip(alen);
-                        _annotations.markEnd();
-
-                        // this will both get the type id and it will reset the
-                        // length as well (over-writing the len + annotations value
-                        // that is there now, before the call)
-                        _value_tid = read_type_id();
-                        if (_value_tid == UnifiedInputStreamX.EOF) {
-                            error_at("unexpected EOF encountered where a type descriptor byte was expected");
-                        }
-
-                        _value_type = get_iontype_from_tid(_value_tid);
-                        assert( _value_type != null );
+                        _value_type = load_annotation_start_with_value_type();
                     }
                 }
                 else {
@@ -276,6 +231,55 @@
         _has_next_needed = false;
         return;
     }
+    private final void load_version_marker() throws IOException
+    {
+        for (int ii=1; ii<IonConstants.BINARY_VERSION_MARKER_1_0.length; ii++) {
+            int b = read();
+            if (b != (IonConstants.BINARY_VERSION_MARKER_1_0[ii] & 0xff)) {
+                error_at("invalid binary image");
+            }
+        }
+        // so it's a 4 byte version marker - make it look like
+        // the symbol $ion_1_0 ...
+        _value_tid = IonConstants.tidSymbol;
+        _value_len = 0; // so skip will go the right place - here
+        _v.setValue(UnifiedSymbolTable.ION_1_0_SID);
+        _v.setAuthoritativeType(AS_TYPE.int_value);
+        // _value_type = IonType.SYMBOL;  we do this in the caller so it's easier to see
+        _value_is_null = false;
+        _value_lob_is_ready = false;
+        _annotations.clear();
+        _value_field_id = UnifiedSymbolTable.UNKNOWN_SID;
+        _state = State.S_AFTER_VALUE;
+    }
+    private final IonType load_annotation_start_with_value_type() throws IOException
+    {
+        IonType value_type;
+
+        // we need to skip over the annotations to read
+        // the actual type id byte for the value.  We'll
+        // save the annotations using a save point, which
+        // will pin the input buffers until we free this,
+        // not later than the next call to hasNext().
+
+        int alen = readVarUInt();
+        _annotations.start(getPosition(), 0);
+        skip(alen);
+        _annotations.markEnd();
+
+        // this will both get the type id and it will reset the
+        // length as well (over-writing the len + annotations value
+        // that is there now, before the call)
+        _value_tid = read_type_id();
+        if (_value_tid == UnifiedInputStreamX.EOF) {
+            error_at("unexpected EOF encountered where a type descriptor byte was expected");
+        }
+
+        value_type = get_iontype_from_tid(_value_tid);
+        assert( value_type != null );
+
+        return value_type;
+    }
     protected final int load_annotations() throws IOException {
         switch (_state) {
         case S_BEFORE_VALUE:
@@ -445,10 +449,6 @@
         default:
             throw new IllegalStateException();
         }
-<<<<<<< HEAD
-        assert( _state == State.S_BEFORE_VALUE );
-
-=======
         if (_value_is_null) {
             if (_state != State.S_AFTER_VALUE) {
                 assert( _state == State.S_AFTER_VALUE );
@@ -459,7 +459,6 @@
                 assert( _state == State.S_BEFORE_VALUE );
             }
         }
->>>>>>> 139b72dc
         // first push place where we'll take up our next
         // value processing when we step out
         long curr_position = getPosition();
@@ -608,9 +607,9 @@
     }
     public IonType getType()
     {
-        if (_has_next_needed) {
-            throw new IllegalStateException("getType() isn't valid until you have called next()");
-        }
+        //if (_has_next_needed) {
+        //    throw new IllegalStateException("getType() isn't valid until you have called next()");
+        //}
         return _value_type;
     }
     public boolean isInStruct()
@@ -1136,7 +1135,7 @@
         throw new IonReaderBinaryExceptionX("E_NOT_IMPL");
     }
     public BigDecimal bigDecimalValue()
-    {
+  {
         throw new IonReaderBinaryExceptionX("E_NOT_IMPL");
     }
     public boolean booleanValue()
