// Copyright (c) 2009-2011 Amazon.com, Inc.  All rights reserved.

package com.amazon.ion.impl;

<<<<<<< HEAD
=======
import com.amazon.ion.IonCatalog;
>>>>>>> 37b0bb82
import com.amazon.ion.IonSystem;
import com.amazon.ion.IonType;
import com.amazon.ion.SymbolTable;
import com.amazon.ion.impl.IonScalarConversionsX.AS_TYPE;
import java.io.IOException;
import java.io.InputStream;
import java.util.Iterator;

/**
 *
 */
<<<<<<< HEAD
public class IonReaderBinaryUserX extends IonReaderBinarySystemX
=======
class IonReaderBinaryUserX
    extends IonReaderBinarySystemX
    implements IonReaderWriterPrivate
>>>>>>> 37b0bb82
{
    SymbolTable _symbols;
    IonCatalog  _catalog;

    public IonReaderBinaryUserX(IonSystem system, IonCatalog catalog, byte[] bytes, int offset, int length) {
        super(system, bytes, offset, length);
        init_user(catalog);
    }
    public IonReaderBinaryUserX(IonSystem system, IonCatalog catalog, InputStream userBytes) {
        super(system, userBytes);
        init_user(catalog);
    }
    public IonReaderBinaryUserX(IonSystem system, IonCatalog catalog, UnifiedInputStreamX userBytes) {
        super(system, userBytes);
        init_user(catalog);
    }

<<<<<<< HEAD
=======
    private final void init_user(IonCatalog catalog)
    {
        _symbols = _system.getSystemSymbolTable();
        _catalog = catalog;
    }


    @Override
    public IonType next()
    {
        IonType t = null;
        if (hasNext()) {
            _has_next_needed = true;
            t = _value_type;
        }
        return t;
    }

>>>>>>> 37b0bb82
    @Override
    public boolean hasNext()
    {
        if (!_eof &&_has_next_needed) {
            clear_system_value_stack();
            try {
                while (!_eof && _has_next_needed) {
                    has_next_helper_user();
                }
            }
            catch (IOException e) {
                error(e);
            }
        }
        return !_eof;
    }


    private final void has_next_helper_user() throws IOException
    {
        super.hasNext();
        if (getDepth() == 0 && !_value_is_null) {
            if (_value_tid == IonConstants.tidSymbol) {
                load_cached_value(AS_TYPE.int_value);
                int sid = _v.getInt();
                if (sid == UnifiedSymbolTable.ION_1_0_SID) {
                    _symbols = _system.getSystemSymbolTable();
                    push_symbol_table(_symbols);
                    _has_next_needed = true;
                }
            }
            else if (_value_tid == IonConstants.tidStruct) {
                int count = load_annotations();
                for(int ii=0; ii<count; ii++) {
                    if (_annotation_ids[ii] == UnifiedSymbolTable.ION_SYMBOL_TABLE_SID) {
<<<<<<< HEAD
                        stepIn();
                        if (!hasNext()) {
                            this.error_at("local symbol table with an empty struct encountered");
                        }
=======

                        //stepIn();
                        //an empty struct is actually ok, just not very interesting
                        //if (!hasNext()) {
                        //    this.error_at("local symbol table with an empty struct encountered");
                        //}
>>>>>>> 37b0bb82
                        UnifiedSymbolTable symtab =
                                UnifiedSymbolTable.makeNewLocalSymbolTable(
                                    _system
                                  , _catalog
                                  , this
                                  , false // false failed do list encountered, but removed call to stepIn above // true failed for testBenchmark singleValue
                        );
                        _symbols = symtab;
                        push_symbol_table(_symbols);
                        _has_next_needed = true;
                        break;
                    }
                }
            }
            else {
                assert (_value_tid != IonConstants.tidTypedecl);
            }
        }
    }

    @Override
    public String getFieldName()
    {
        String name;
        if (_value_field_id == UnifiedSymbolTable.UNKNOWN_SID) {
            name = null;
        }
        else {
            name = _symbols.findKnownSymbol(_value_field_id);
        }
        return name;
    }

    @Override
    public Iterator<String> iterateTypeAnnotations()
    {
        String[] anns = getTypeAnnotations();
        IonReaderTextRawX.StringIterator it = new IonReaderTextRawX.StringIterator(anns);
        return it;
    }

    @Override
    public String[] getTypeAnnotations()
    {
        try {
            load_annotations();
        }
        catch (IOException e) {
            error(e);
        }
        String[] anns;
        if (_annotation_count < 1) {
            anns = IonImplUtils.EMPTY_STRING_ARRAY;
        }
        else {
            anns = new String[_annotation_count];
            for (int ii=0; ii<_annotation_count; ii++) {
                anns[ii] = _symbols.findSymbol(_annotation_ids[ii]);
            }
        }
        return anns;
    }

    @Override
    public String stringValue()
    {
        if (IonType.SYMBOL.equals(_value_type)) {
            if (!_v.hasValueOfType(AS_TYPE.string_value)) {
                int sid = intValue();
                String sym = _symbols.findSymbol(sid);
                _v.setValue(sym);
            }
        }
        else {
            prepare_value(AS_TYPE.string_value);
        }
        return _v.getString();
    }

    @Override
    public SymbolTable getSymbolTable()
    {
        return _symbols;
    }
    //
    //  This code handles the skipped symbol table
    //  support - it is cloned in IonReaderTextUserX,
    //  IonReaderBinaryUserX and IonWriterBaseImpl
    //
    //  SO ANY FIXES HERE WILL BE NEEDED IN THOSE
    //  THREE LOCATIONS AS WELL.
    //
    private int _symbol_table_top = 0;
    private SymbolTable[] _symbol_table_stack = new SymbolTable[3]; // 3 is rare, IVM followed by a local sym tab with open content
    private void clear_system_value_stack()
    {
        while (_symbol_table_top > 0) {
            _symbol_table_top--;
            _symbol_table_stack[_symbol_table_top] = null;
        }
    }
    private void push_symbol_table(SymbolTable symbols)
    {
        assert(symbols != null);
        if (_symbol_table_top >= _symbol_table_stack.length) {
            int new_len = _symbol_table_stack.length * 2;
            SymbolTable[] temp = new SymbolTable[new_len];
            System.arraycopy(_symbol_table_stack, 0, temp, 0, _symbol_table_stack.length);
            _symbol_table_stack = temp;
        }
        _symbol_table_stack[_symbol_table_top++] = symbols;
    }
    @Override
    public SymbolTable pop_passed_symbol_table()
    {
        if (_symbol_table_top <= 0) {
            return null;
        }
        _symbol_table_top--;
        SymbolTable symbols = _symbol_table_stack[_symbol_table_top];
        _symbol_table_stack[_symbol_table_top] = null;
        return symbols;
    }
}<|MERGE_RESOLUTION|>--- conflicted
+++ resolved
@@ -2,10 +2,7 @@
 
 package com.amazon.ion.impl;
 
-<<<<<<< HEAD
-=======
 import com.amazon.ion.IonCatalog;
->>>>>>> 37b0bb82
 import com.amazon.ion.IonSystem;
 import com.amazon.ion.IonType;
 import com.amazon.ion.SymbolTable;
@@ -17,13 +14,9 @@
 /**
  *
  */
-<<<<<<< HEAD
-public class IonReaderBinaryUserX extends IonReaderBinarySystemX
-=======
 class IonReaderBinaryUserX
     extends IonReaderBinarySystemX
     implements IonReaderWriterPrivate
->>>>>>> 37b0bb82
 {
     SymbolTable _symbols;
     IonCatalog  _catalog;
@@ -41,8 +34,6 @@
         init_user(catalog);
     }
 
-<<<<<<< HEAD
-=======
     private final void init_user(IonCatalog catalog)
     {
         _symbols = _system.getSystemSymbolTable();
@@ -61,7 +52,6 @@
         return t;
     }
 
->>>>>>> 37b0bb82
     @Override
     public boolean hasNext()
     {
@@ -97,19 +87,12 @@
                 int count = load_annotations();
                 for(int ii=0; ii<count; ii++) {
                     if (_annotation_ids[ii] == UnifiedSymbolTable.ION_SYMBOL_TABLE_SID) {
-<<<<<<< HEAD
-                        stepIn();
-                        if (!hasNext()) {
-                            this.error_at("local symbol table with an empty struct encountered");
-                        }
-=======
 
                         //stepIn();
                         //an empty struct is actually ok, just not very interesting
                         //if (!hasNext()) {
                         //    this.error_at("local symbol table with an empty struct encountered");
                         //}
->>>>>>> 37b0bb82
                         UnifiedSymbolTable symtab =
                                 UnifiedSymbolTable.makeNewLocalSymbolTable(
                                     _system
@@ -176,11 +159,14 @@
     @Override
     public String stringValue()
     {
+        if (_value_is_null) {
+            return null;
+        }
         if (IonType.SYMBOL.equals(_value_type)) {
             if (!_v.hasValueOfType(AS_TYPE.string_value)) {
                 int sid = intValue();
                 String sym = _symbols.findSymbol(sid);
-                _v.setValue(sym);
+                _v.addValue(sym);
             }
         }
         else {
