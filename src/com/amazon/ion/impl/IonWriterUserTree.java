--- conflicted
+++ resolved
@@ -26,11 +26,7 @@
      */
     protected IonWriterUserTree(IonWriterSystemTree systemWriter, IonCatalog catalog, boolean suppressIVM)
     {
-<<<<<<< HEAD
-        super(systemWriter, catalog, systemWriter.get_root(), suppressIVM);
-=======
-        super(systemWriter.getSystem(), systemWriter, systemWriter.get_root());
->>>>>>> 595e346d
+        super(systemWriter.getSystem(), systemWriter, catalog, systemWriter.get_root(), suppressIVM);
     }
 
     @Override
