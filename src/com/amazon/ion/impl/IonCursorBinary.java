--- conflicted
+++ resolved
@@ -527,11 +527,7 @@
             refillableState.bytesRequested = numberOfBytes + (index - offset);
             if (ensureCapacity(refillableState.bytesRequested)) {
                 // Fill all the free space, not just the shortfall; this reduces I/O.
-<<<<<<< HEAD
-                shortfall = refill(freeSpaceAt(limit), refillableState.bytesRequested);
-=======
                 shortfall = refill(refillableState.bytesRequested);
->>>>>>> 8df9b7d9
             } else {
                 // The request cannot be satisfied, but not because data was unavailable. Return normally; it is the
                 // caller's responsibility to recover.
@@ -654,19 +650,11 @@
     /**
      * Attempts to fill the buffer with up to the requested number of additional bytes. It is the caller's
      * responsibility to ensure that there is space in the buffer.
-<<<<<<< HEAD
-     * @param numberOfBytesToFill the number of additional bytes to attempt to add to the buffer.
-=======
->>>>>>> 8df9b7d9
      * @param minimumNumberOfBytesRequired the minimum number of bytes requested to fill the current value.
      * @return the shortfall between the number of bytes that were filled and the minimum number requested. If less than
      *  1, then at least `minimumNumberOfBytesRequired` were filled.
      */
-<<<<<<< HEAD
-    private long refill(long numberOfBytesToFill, long minimumNumberOfBytesRequired) {
-=======
     private long refill(long minimumNumberOfBytesRequired) {
->>>>>>> 8df9b7d9
         int numberOfBytesFilled = -1;
         long shortfall;
         // Sometimes an InputStream implementation will return fewer than the number of bytes requested even
@@ -674,18 +662,11 @@
         // until either the shortfall is filled or EOF is reached.
         do {
             try {
-<<<<<<< HEAD
-                numberOfBytesFilled = refillableState.inputStream.read(buffer, (int) limit, (int) numberOfBytesToFill);
-            } catch (EOFException e) {
-                // Certain InputStream implementations (e.g. GZIPInputStream) throw EOFException if more bytes are requested
-                // to read than are currently available (e.g. if a header or trailer is incomplete).
-=======
                 numberOfBytesFilled = refillableState.inputStream.read(buffer, (int) limit, (int) freeSpaceAt(limit));
             } catch (EOFException e) {
                 // Certain InputStream implementations (e.g. GZIPInputStream) throw EOFException if more bytes are requested
                 // to read than are currently available (e.g. if a header or trailer is incomplete).
                 numberOfBytesFilled = -1;
->>>>>>> 8df9b7d9
             } catch (IOException e) {
                 throwAsIonException(e);
             }
@@ -1827,13 +1808,9 @@
         valueMarker.endIndex = -1;
         event = Event.NEEDS_DATA;
         valueTid = null;
-<<<<<<< HEAD
         // Slices are treated as if they were at the top level.
         parent = null;
         containerIndex = -1;
-=======
-        containerIndex = -1; // Slices are treated as if they were at the top level.
->>>>>>> 8df9b7d9
         if (SystemSymbols.ION_1_0.equals(ionVersionId)) {
             typeIds = IonTypeID.TYPE_IDS_1_0;
             majorVersion = 1;
