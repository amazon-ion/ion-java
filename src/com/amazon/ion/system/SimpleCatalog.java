// Copyright (c) 2007-2011 Amazon.com, Inc.  All rights reserved.

package com.amazon.ion.system;

import com.amazon.ion.IonMutableCatalog;
import com.amazon.ion.IonCatalog;
import com.amazon.ion.SymbolTable;
import java.util.ArrayList;
import java.util.Collection;
import java.util.HashMap;
import java.util.Iterator;
import java.util.Map;
import java.util.TreeMap;


/**
 * A basic implementation of {@link IonCatalog} as a hash table.  There is no
 * automatic removal of entries.
 */
public class SimpleCatalog
    implements IonMutableCatalog, Iterable<SymbolTable>
{
    /*  CAVEATS AND LIMITATIONS
     *
     *  - When getTable can't find an exact match, it does a linear scan of
     *    all tables with the same name to find the best match.
     *  - Synchonization could probably be tighter using read/write locks
     *    instead of simple monitors.
     */
    private Map<String,TreeMap<Integer,SymbolTable>> myTablesByName =
        new HashMap<String,TreeMap<Integer,SymbolTable>>();


    public SymbolTable getTable(String name)
    {
        if (name == null)
        {
            throw new IllegalArgumentException("name is null");
        }
        if (name.length() == 0)
        {
            throw new IllegalArgumentException("name is empty");
        }

        TreeMap<Integer,SymbolTable> versions;
        synchronized (myTablesByName)
        {
            versions = myTablesByName.get(name);
        }

        if (versions == null) return null;

        synchronized (versions)
        {
            Integer highestVersion = versions.lastKey();
            return versions.get(highestVersion);
        }
    }

    public SymbolTable getTable(String name, int version)
    {
        if (name == null)
        {
            throw new IllegalArgumentException("name is null");
        }
        if (name.length() == 0)
        {
            throw new IllegalArgumentException("name is empty");
        }
        if (version < 1)
        {
            throw new IllegalArgumentException("version is < 1");
        }

        TreeMap<Integer,SymbolTable> versions;
        synchronized (myTablesByName)
        {
            versions = myTablesByName.get(name);
        }

        if (versions == null) return null;

        synchronized (versions)
        {
            SymbolTable st = versions.get(version);
            if (st == null)
            {
                // if we don't have the one you want, we'll give you the
                // "best" one we have, even if it's newer than what you
                // asked for (see CAVEAT above)
                assert !versions.isEmpty();

<<<<<<< HEAD
                // In Java 5 this works:
                st = versions.get(versions.lastKey());

                // TODO in Java 6 this is probably faster:
                //Map.Entry<Integer, UnifiedSymbolTable> entry;
                //entry = versions.lastEntry();
                //assert entry != null;
                //st = entry.getValue();

=======
                Integer ibest = bestMatch(version, versions.keySet());
                assert(ibest != null);
                st = versions.get(ibest);
>>>>>>> 37b0bb82
                assert st != null;
            }

            return st;
        }
    }

    static Integer bestMatch(int requestedVersion,
                             Iterable<Integer> availableVersions)
    {
        int best = requestedVersion;
        Integer ibest = null;
        for (Integer available : availableVersions)
        {
            assert available != requestedVersion;

            int v = available.intValue();

            if (requestedVersion < best) {
                if (requestedVersion < v && v < best) {
                    best = v;
                    ibest = available;
                }
            }
            else if (best < requestedVersion) {
                if (best < v) {
                    best = v;
                    ibest = available;
                }
            }
            else {
                best = v;
                ibest = available;
            }
        }
        return ibest;
    }

    public void putTable(SymbolTable table)
    {
        if (table.isLocalTable() || table.isSystemTable())
        {
            throw new IllegalArgumentException("table cannot be local or system table");
        }

        String name = table.getName();
        int version = table.getVersion();
        assert version >= 0;

        synchronized (myTablesByName)
        {
            TreeMap<Integer,SymbolTable> versions =
                myTablesByName.get(name);
            if (versions == null)
            {
                versions = new TreeMap<Integer,SymbolTable>();
                myTablesByName.put(name, versions);
            }
            synchronized (versions)
            {
                versions.put(version, table);
            }
        }
    }


    /**
     * Removes a symbol table from this catalog.
     *
     * @return the removed table, or <code>null</code> if this catalog has
     * no matching table.
     */
    public SymbolTable removeTable(String name, int version)
    {
        SymbolTable removed = null;

        synchronized (myTablesByName)
        {
            TreeMap<Integer,SymbolTable> versions =
                myTablesByName.get(name);
            if (versions != null)
            {
                synchronized (versions)
                {
                    removed = versions.remove(version);

                    // Remove empty intermediate table
                    if (versions.isEmpty())
                    {
                        myTablesByName.remove(name);
                    }
                }
            }
        }

        return removed;
    }


    /**
     * Constructs an iterator that enumerates all of the shared symbol tables
     * in this catalog, at the time of method invocation. The result represents
     * a snapshot of the state of this catalog.
     *
     * @return a non-null, but potentially empty, iterator.
     */
    public Iterator<SymbolTable> iterator()
    {
        ArrayList<SymbolTable> tables;

        synchronized (myTablesByName)
        {
            tables = new ArrayList<SymbolTable>(myTablesByName.size());

            // I don't think we can shorten the synchronization block
            // because HashMap.values() result is a live view (not a copy) and
            // thus needs to be synched too.
            Collection<TreeMap<Integer, SymbolTable>> symtabNames =
                myTablesByName.values();
            for (TreeMap<Integer,SymbolTable> versions : symtabNames)
            {
                synchronized (versions)
                {
                    tables.addAll(versions.values());
                }
            }
        }

        return tables.iterator();
    }

}<|MERGE_RESOLUTION|>--- conflicted
+++ resolved
@@ -2,8 +2,8 @@
 
 package com.amazon.ion.system;
 
+import com.amazon.ion.IonCatalog;
 import com.amazon.ion.IonMutableCatalog;
-import com.amazon.ion.IonCatalog;
 import com.amazon.ion.SymbolTable;
 import java.util.ArrayList;
 import java.util.Collection;
@@ -90,21 +90,9 @@
                 // asked for (see CAVEAT above)
                 assert !versions.isEmpty();
 
-<<<<<<< HEAD
-                // In Java 5 this works:
-                st = versions.get(versions.lastKey());
-
-                // TODO in Java 6 this is probably faster:
-                //Map.Entry<Integer, UnifiedSymbolTable> entry;
-                //entry = versions.lastEntry();
-                //assert entry != null;
-                //st = entry.getValue();
-
-=======
                 Integer ibest = bestMatch(version, versions.keySet());
                 assert(ibest != null);
                 st = versions.get(ibest);
->>>>>>> 37b0bb82
                 assert st != null;
             }
 
