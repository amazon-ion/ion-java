// Copyright (c) 2011 Amazon.com, Inc.  All rights reserved.

package com.amazon.ion.streaming;

import com.amazon.ion.IonDatagram;
import com.amazon.ion.IonTestCase;
import com.amazon.ion.IonType;
import com.amazon.ion.impl.IonImplUtils;
import com.amazon.ion.impl.IonReaderBinaryWithPosition;
import com.amazon.ion.impl.IonReaderOctetPosition;
import com.amazon.ion.impl.IonReaderPosition;
import com.amazon.ion.impl.IonReaderWithPosition;
import com.amazon.ion.junit.IonAssert;
<<<<<<< HEAD
import java.io.File;
import java.io.IOException;
=======
import java.io.ByteArrayInputStream;
import java.io.IOException;
import java.io.InputStream;
import java.nio.ByteBuffer;
import org.junit.Ignore;
>>>>>>> d768ab1b
import org.junit.Test;

/**
 *
 */
public class ReaderPositioningTest
    extends IonTestCase
{
    private IonReaderBinaryWithPosition read(byte[] binary)
    {
        IonReaderBinaryWithPosition in =
            new IonReaderBinaryWithPosition(system(), catalog(),
                                                 binary, 0, binary.length);
        return in;
    }

<<<<<<< HEAD
    private IonReaderBinaryWithPosition read(String text)
    {
        byte[] binary = encode(text);
        return read(binary);
    }

=======
    private IonReaderBinaryWithPosition readAsStream(String text)
    {
        return new IonReaderBinaryWithPosition(system(), catalog(), new ByteArrayInputStream(encode(text)));
    }

    private InputStream repeatStream(final String text, final long times)
    {
        final byte[] binary = encode(text);
        return new InputStream()
        {
            private long remainder = times;
            private ByteBuffer buf = ByteBuffer.wrap(binary);

            private boolean isDone() {
                return remainder == 0 && !buf.hasRemaining();
            }

            private void checkBuf() {
                if (!isDone() && !buf.hasRemaining()) {
                    remainder--;
                    buf.clear();
                }
            }

            @Override
            public int read() throws IOException
            {
                if (isDone())
                {
                    return -1;
                }

                int octet = buf.get() & 0xFF;
                checkBuf();
                return octet;
            }
            @Override
            public int read(byte[] b, int off, int len) throws IOException
            {
                if (isDone())
                {
                    return -1;
                }

                int rem = len - off;
                int consumed = 0;
                while (rem > 0 && !isDone())
                {
                    int amount = Math.min(rem, buf.remaining());
                    buf.get(b, off, amount);
                    off += amount;
                    rem -= amount;
                    consumed += amount;
                    checkBuf();
                }
                return consumed;
            }
        };
    }
>>>>>>> d768ab1b

    @Test
    public void testWalkingBackwards()
    {
        String text =
            "null true 3 4e0 5.0 6666-06-06T '7' \"8\" {{\"\"}} {{}} [] () {}";

        IonDatagram dg = loader().load(text);
        byte[] binary = dg.getBytes();

        IonReaderPosition[] positions = new IonReaderPosition[dg.size()];

        IonReaderBinaryWithPosition in =
            new IonReaderBinaryWithPosition(system(), catalog(),
                                                 binary, 0, binary.length);
        for (int i = 0; i < dg.size(); i++)
        {
            assertEquals(dg.get(i).getType(), in.next());
            positions[i] = in.getCurrentPosition();
            // TODO test reading the value before calling getPos
        }
        assertEquals(null, in.next());

        for (int i = dg.size() - 1; i >= 0; i--)
        {
            in.seek(positions[i]);
            assertEquals(dg.get(i).getType(), in.next());
            IonAssert.assertIonEquals(dg.get(i), system().newValue(in));
        }
    }


    @Test
    public void testSeekingIntoContainers()
    {
        IonReaderBinaryWithPosition in = read("{f:v,g:[c]} s");

        in.next();
        in.stepIn();
            in.next();
            IonReaderPosition fPos = in.getCurrentPosition();
            assertEquals("v", in.stringValue());
            in.next();
            IonReaderPosition gPos = in.getCurrentPosition();
            in.stepIn();
                in.next();
                assertEquals("c", in.stringValue());
                IonReaderPosition cPos = in.getCurrentPosition();
                assertEquals(null, in.next());
            in.stepOut();
            assertEquals(null, in.next());
        in.stepOut();
        in.next();
        IonReaderPosition sPos = in.getCurrentPosition();
        assertEquals(null, in.next());


        in.seek(fPos);
        assertEquals(IonType.SYMBOL, in.next());
        assertEquals(null, in.getFieldName());
        assertEquals("v", in.stringValue());
        assertEquals(null, in.next());

        in.seek(cPos);
        in.next();
        assertEquals("c", in.stringValue());
        assertEquals(null, in.getFieldName());
        assertEquals(null, in.next());

        in.seek(gPos);
        assertEquals(IonType.LIST, in.next());
        assertEquals(null, in.getFieldName());
        in.stepIn();
            in.next();
            assertEquals("c", in.stringValue());
            assertEquals(null, in.next());
        in.stepOut();
        assertEquals(null, in.next());

        in.seek(fPos);
        assertEquals(null, in.getFieldName());
        assertEquals(IonType.SYMBOL, in.next());
        assertEquals("v", in.stringValue());
        assertEquals(null, in.next());

        in.seek(sPos);
        assertEquals(IonType.SYMBOL, in.next());
        assertEquals("s", in.stringValue());
        assertEquals(null, in.next());
    }

    @Test
    public void testSeekingToLongValue()
    {
        // This value is "long" in that it has a length subfield in the prefix.
        String text = " \"123456789012345\" ";
        IonReaderBinaryWithPosition in = read(text);

        in.next();
        IonReaderPosition pos = in.getCurrentPosition();
        assertEquals(null, in.next());

        in.seek(pos);
        assertEquals(IonType.STRING, in.next());
        assertEquals(null, in.next());
    }

    @Test
    public void testSeekingToOrderedStruct()
    throws IOException
    {

        File file = getTestdataFile("good/structOrdered.10n");
        byte[] binary = IonImplUtils.loadFileBytes(file);

        IonReaderBinaryWithPosition in = read(binary);

        in.next();
        IonReaderPosition pos = in.getCurrentPosition();
        assertEquals(null, in.next());

        in.seek(pos);
        assertEquals(IonType.STRUCT, in.next());
        assertEquals(null, in.next());
    }


    // TODO test annotations

    @Test(expected=IllegalStateException.class)
    public void testGetPosBeforeFirstTopLevel()
    {
        IonReaderBinaryWithPosition in = read("foo");
        IonReaderPosition pos = in.getCurrentPosition();
    }

    @Test(expected=IllegalStateException.class)  // TODO similar for list/sexp
    public void testGetPosBeforeFirstStructChild()
    {
        IonReaderBinaryWithPosition in = read("{f:v}");
        in.next();
        in.stepIn();
        in.getCurrentPosition();
    }

    @Test(expected=IllegalStateException.class)  // TODO similar for list/sexp
    public void testGetPosAfterLastStructChild()
    {
        IonReaderBinaryWithPosition in = read("{f:v}");
        in.next();
        in.stepIn();
        in.next();
        in.next();
        in.getCurrentPosition();
    }


    @Test(expected=IllegalStateException.class)
    public void testGetPosAtEndOfStream()
    {
        IonReaderBinaryWithPosition in = read("foo");
        in.next();
        assertEquals(null, in.next());
        IonReaderPosition pos = in.getCurrentPosition();
        // TODO what does this mean?
    }

    @Test
    public void testGetPosFromStream()
    {
        IonReaderWithPosition in = readAsStream("'''hello''' 1 2 3 4 5 6 7 8 9 10 '''Kumo the fluffy dog! He is so fluffy and yet so happy!'''");
        assertSame(IonType.STRING, in.next());
        IonReaderOctetPosition pos = in.getCurrentPosition().asFacet(IonReaderOctetPosition.class);
        assertNotNull(pos);
        assertEquals(4, pos.getOffset());
        assertEquals(6, pos.getLength());
        for (int i = 1; i <= 10; i++) {
            assertSame(IonType.INT, in.next());
            assertEquals(i, in.intValue());
        }

        pos = in.getCurrentPosition().asFacet(IonReaderOctetPosition.class);
        assertNotNull(pos);
        assertEquals(28, pos.getOffset());
        assertEquals(2, pos.getLength());

        // Capture for ION-217
        assertSame(IonType.STRING, in.next());
        pos = in.getCurrentPosition().asFacet(IonReaderOctetPosition.class);
        assertNotNull(pos);
        assertEquals(30, pos.getOffset());
        assertEquals(56, pos.getLength());
    }

    // FIXME ION-216
    @Ignore
    @Test
    public void testGetPosFromStreamBig() {
        final String text = "'''Kumo the fluffy dog! He is so fluffy and yet so happy!'''";
        final long repeat = 40000000L;
        IonReaderWithPosition in = new IonReaderBinaryWithPosition(
            system(),
            catalog(),
            repeatStream(text, repeat) // make sure we go past Integer.MAX_VALUE
        );

        long iterLimit = repeat - 10;
        for (long i = 0; i < iterLimit; i++)
        {
            assertSame(IonType.STRING, in.next());
        }
        IonReaderOctetPosition pos = in.getCurrentPosition().asFacet(IonReaderOctetPosition.class);
        assertNotNull(pos);
        assertEquals(iterLimit * 60, pos.getOffset());
        assertEquals(56, pos.getLength());
    }
}<|MERGE_RESOLUTION|>--- conflicted
+++ resolved
@@ -11,16 +11,12 @@
 import com.amazon.ion.impl.IonReaderPosition;
 import com.amazon.ion.impl.IonReaderWithPosition;
 import com.amazon.ion.junit.IonAssert;
-<<<<<<< HEAD
+import java.io.ByteArrayInputStream;
 import java.io.File;
-import java.io.IOException;
-=======
-import java.io.ByteArrayInputStream;
 import java.io.IOException;
 import java.io.InputStream;
 import java.nio.ByteBuffer;
 import org.junit.Ignore;
->>>>>>> d768ab1b
 import org.junit.Test;
 
 /**
@@ -37,14 +33,12 @@
         return in;
     }
 
-<<<<<<< HEAD
     private IonReaderBinaryWithPosition read(String text)
     {
         byte[] binary = encode(text);
         return read(binary);
     }
 
-=======
     private IonReaderBinaryWithPosition readAsStream(String text)
     {
         return new IonReaderBinaryWithPosition(system(), catalog(), new ByteArrayInputStream(encode(text)));
@@ -104,7 +98,6 @@
             }
         };
     }
->>>>>>> d768ab1b
 
     @Test
     public void testWalkingBackwards()
