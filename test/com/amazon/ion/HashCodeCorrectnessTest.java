<<<<<<< HEAD
/*
 *  Copyright 2009 Amazon.com.  All rights reserved.
 *  $Id: //brazil/src/shared/platform/IonJava/release/test/com/amazon/ion/HashCodeCorrectnessTest.java#1 $
 *  $Change: 2878748 $ $Author: jonker $ $DateTime: 2010/01/07 21:22:37 $
 */

=======
// Copyright 2009-2011 Amazon.com.  All rights reserved.
>>>>>>> 37b0bb82
package com.amazon.ion;

import com.amazon.ion.util.Equivalence;
import java.util.HashSet;
import java.util.Set;
import org.junit.Test;

/**
 * Test cases for Ion hashes
 */
public class HashCodeCorrectnessTest extends IonTestCase
{
    /**
     * Helper function to construct an integer.
     * @param i Value
     * @return IonInt with value i
     */
    protected IonInt integer(int i)  {
        return system().newInt(i);
    }

    /**
     * Helper function to construct a float.
     * @param value Floating point value
     * @return IonFloat with value
     */
    protected IonFloat ionFloat(double value)  {
        return system().newFloat(value);
    }

    /**
     * Helper function to construct an integer.
     * @param s String value
     * @return IonInt with value s
     */
    protected IonInt integer(String s)  {
        return (IonInt) oneValue(s);
    }

    /**
     * Verify that the relationship between equals() and hashCode() is
     * honored.
     * @param v1 IonValue 1
     * @param v2 IonValue 2
     */
    private static void assertIonEqImpliesHashEq(final IonValue v1,
                                                 final IonValue v2) {
        assertTrue(String.format("Contract between equals and"
                                 + " hashCode violated, v1 %1$s (hash %2$x),"
                                 + " v2 %3$s (hash %4$x)",
                                 v1, v1.hashCode(),
                                 v2, v2.hashCode()),
                   !Equivalence.ionEquals(v1, v2)
                   || v1.hashCode() == v1.hashCode());
    }

    /**
     * Test method for {@link IonLob#hashCode()}
     */
    @Test
    public void testIonLobHashCode()
    {
        // Some clobs
        IonValue clob1 = oneValue("{{'''The quick brown fox '''\n"
                                  + "'''jumped over the lazy dog.'''}}");
        IonValue clob2 = oneValue("{{'''Jackdaws love my '''\n"
                                  + "'''big sphinx of quartz.'''}}");
        IonValue clob3 = oneValue("{{\"The quick brown fox "
                             + "jumped over the lazy dog.\"}}");
        IonValue clob4 = oneValue("{{\"Jackdaws love my "
                             + "big sphinx of quartz.\"}}");
        assertIonEqImpliesHashEq(clob1, clob1); // equal
        assertIonEqImpliesHashEq(clob1, clob2); // not eq
        assertIonEqImpliesHashEq(clob1, clob3); // equal
        assertIonEqImpliesHashEq(clob1, clob4); // not eq
        assertIonEqImpliesHashEq(clob2, clob2); // equal
        assertIonEqImpliesHashEq(clob2, clob3); // not eq
        assertIonEqImpliesHashEq(clob2, clob4); // equal
        assertIonEqImpliesHashEq(clob3, clob3); // equal
        assertIonEqImpliesHashEq(clob3, clob4); // not eq
        assertIonEqImpliesHashEq(clob4, clob4); // equal
        // Some blobs
        IonValue blob1 = oneValue("{{ VGhlIHF1aWNrIGJyb3duIGZveCBqd"
                                  + "W1wZWQgb3ZlciB0aGUgbGF6eSBkb2cu}}");
        IonValue blob2 = oneValue("{{ SmFja2Rhd3MgbG92ZSBteSBiaWcgc"
                                  + "3BoaW54IG9mIHF1YXJ0ei4=}}");
        IonValue blob3 = oneValue("{{ VGhlIHF1aWNrIGJyb3duIGZveCBqd\n"
                                  + " W1wZWQgb3ZlciB0aGUgbGF6eSBkb2cu}}");
        IonValue blob4 = oneValue("{{ SmFja2Rhd3MgbG92ZSBteSBiaWcgc\n"
                                  + " 3BoaW54IG9mIHF1YXJ0ei4=}}");
        assertIonEqImpliesHashEq(blob1, blob1);
        assertIonEqImpliesHashEq(blob1, blob2);
        assertIonEqImpliesHashEq(blob1, blob3);
        assertIonEqImpliesHashEq(blob1, blob4);
        assertIonEqImpliesHashEq(blob2, blob2);
        assertIonEqImpliesHashEq(blob2, blob3);
        assertIonEqImpliesHashEq(blob2, blob4);
        assertIonEqImpliesHashEq(blob3, blob3);
        assertIonEqImpliesHashEq(blob3, blob4);
        assertIonEqImpliesHashEq(blob4, blob4);
        // And a mashup
        assertIonEqImpliesHashEq(blob1, clob1);
        assertIonEqImpliesHashEq(blob1, clob2);
        assertIonEqImpliesHashEq(clob1, blob3);
        assertIonEqImpliesHashEq(clob1, blob4);
        assertIonEqImpliesHashEq(blob2, clob2);
        assertIonEqImpliesHashEq(clob2, blob3);
        assertIonEqImpliesHashEq(blob2, clob4);
        assertIonEqImpliesHashEq(blob3, clob3);
        assertIonEqImpliesHashEq(blob3, clob4);
        assertIonEqImpliesHashEq(clob4, blob4);
    }


    /**
     * Test method for {@link IonBool#hashCode()}.
     */
    @Test
    public void testIonBoolHashCode()
    {
        IonValue[] bools = {oneValue("true"), oneValue("true"),
                            oneValue("false"), oneValue("false")};
        for (int i = 0; i < bools.length; ++i)  {
            for (int j = i; j < bools.length; ++j)  {
                assertIonEqImpliesHashEq(bools[i], bools[j]);
            }
        }
    }

    /**
     * Test method for {@link IonInt#hashCode()}.
     */
    @Test
    public void testIonIntHashCode()
    {
        Set<IonInt> unique_values = new HashSet<IonInt>();
        Set<Integer> unique_hashes = new HashSet<Integer>();
        for (int i = -100 ; i < 100; i += 7)  {
            IonInt vi1 = integer(i);
            IonInt vi2 = integer(i);
            unique_values.add(vi1);
            unique_values.add(vi2);
            unique_hashes.add(vi1.hashCode());
            unique_hashes.add(vi2.hashCode());
            for (int j = -100;  j < 100; j += 5) {
                IonInt vj1 = integer(j);
                IonInt vj2 = integer(j);
                unique_values.add(vj1);
                unique_values.add(vj2);
                unique_hashes.add(vj1.hashCode());
                unique_hashes.add(vj2.hashCode());
                assertIonEqImpliesHashEq(vi1, vi1);
                assertIonEqImpliesHashEq(vi1, vi2);
                assertIonEqImpliesHashEq(vi1, vj1);
                assertIonEqImpliesHashEq(vi1, vj2);
                assertIonEqImpliesHashEq(vi2, vi2);
                assertIonEqImpliesHashEq(vi2, vj1);
                assertIonEqImpliesHashEq(vi2, vj2);
                assertIonEqImpliesHashEq(vj1, vj1);
                assertIonEqImpliesHashEq(vj1, vj2);
                assertIonEqImpliesHashEq(vj2, vj2);
            }
        }
        assertEquals("All distinct values have distinct hashes",
                     unique_values.size(),
                     unique_hashes.size());
    }

    /**
     * Test method for {@link IonDecimal#hashCode()}.
     */
    @Test
    public void testIonDecimalHashCode()
    {
        IonDecimal[] decimals = {decimal("-0.00"), decimal("-0."),
                                 decimal("0."), decimal("0.0000"),
                                 decimal("3.1415926"),
                                 decimal("-3.1415926"),
                                 decimal("3.1415926000"),
                                 decimal("3.1415926001"),
                                 decimal("100.0001"),
                                 decimal("100.00010"),
                                 decimal("100.00010001"),};
        // IonDecimal's are hashed as doubles, so the unique values don't
        // include all the possible precision
        Set<Double> unique_values = new HashSet<Double>();
        Set<Integer> unique_hashes = new HashSet<Integer>();
        for (int i = 0; i < decimals.length; ++i)  {
            unique_values.add(((IonDecimal) decimals[i]).doubleValue());
            unique_hashes.add(decimals[i].hashCode());
            for (int j = i; j < decimals.length; ++j)  {
                assertIonEqImpliesHashEq(decimals[i], decimals[j]);
            }
        }
        assertEquals("All distinct values have distinct hashes",
                     unique_values.size(),
                     unique_hashes.size());
    }


    /**
     * Test method for {@link IonFloat#hashCode()}.
     */
    @Test
    public void testIonFloatHashCode()
    {
        double foo = 2.17845643324e23;
        double bar = foo + Math.ulp(foo);
        double bletch = bar + Math.ulp(bar);
        IonValue[] floats = {ionFloat(-0.00), ionFloat(-0),
                             ionFloat(0), ionFloat(0.0000),
                             ionFloat(3.1415926),
                             ionFloat(+3.1415926),
                             ionFloat(-3.1415926),
                             ionFloat(3.1415926000),
                             ionFloat(3.1415926001),
                             ionFloat(100.0001),
                             ionFloat(100.00010),
                             ionFloat(100.00010001),
                             ionFloat(Double.MIN_VALUE),
                             ionFloat(Double.MAX_VALUE),
                             ionFloat(-Double.MIN_VALUE),
                             ionFloat(-Double.MAX_VALUE),
                             ionFloat(foo), ionFloat(bar), ionFloat(bletch),
                             ionFloat(foo), ionFloat(bar), ionFloat(bletch)};
        Set<IonValue> unique_values = new HashSet<IonValue>();
        Set<Integer> unique_hashes = new HashSet<Integer>();
        for (int i = 0; i < floats.length; ++i)  {
            unique_values.add(floats[i]);
            unique_hashes.add(floats[i].hashCode());
            for (int j = i; j < floats.length; ++j)  {
                assertIonEqImpliesHashEq(floats[i], floats[j]);
            }
        }
        assertEquals("All distinct values have distinct hashes",
                     unique_values.size(),
                     unique_hashes.size());
    }

    /**
     * Test method for {@link IonTimestamp#hashCode()}.
     */
    @Test
    public void testIonTimestampHashCode()
    {
        IonValue[] timestamps = {oneValue("2007-02-23"),
                                 oneValue("2007-02-23T12:14Z"),
                                 oneValue("2007-02-23T12:14:33.079-08:00"),
                                 oneValue("2007-02-23T20:14:33.079Z"),
                                 oneValue("2007-02-23T20:14:33.079+00:00"),
                                 oneValue("0001-01-01"),
                                 oneValue("0001-01-01T12:14Z"),
                                 oneValue("0001-01-01T12:14:33.079-08:00"),
                                 oneValue("0001-01-01T20:14:33.079Z"),
                                 oneValue("0001-01-01T20:14:33.079+00:00"),
                                 oneValue("1969-02-23"),
                                 oneValue("1969-02-23T"),
                                 oneValue("1969-02-23T00:00-00:00"),
                                 oneValue("1969-02-23T00:00:00-00:00"),
                                 oneValue("1969-02-23T00:00:00.00-00:00"),
                                 oneValue("9999-01-01"),
                                 oneValue("9999-12-31T12:14Z"),
                                 oneValue("9999-12-31T12:14:33.079-08:00"),
                                 oneValue("9999-12-31T20:14:33.079Z"),
                                 oneValue("9999-12-31T20:14:33.079+00:00")};
        Set<IonValue> unique_values = new HashSet<IonValue>();
        Set<Integer> unique_hashes = new HashSet<Integer>();
        for (int i = 0; i < timestamps.length; ++i)  {
            unique_values.add(timestamps[i]);
            unique_hashes.add(timestamps[i].hashCode());
            for (int j = i; j < timestamps.length; ++j)  {
                assertIonEqImpliesHashEq(timestamps[i], timestamps[j]);
            }
        }
        assertEquals("All distinct values have distinct hashes",
                     unique_values.size(),
                     unique_hashes.size());
    }

    /**
     * Test method for {@link IonText#hashCode()}.
     */
    @Test
    public void testIonTextHashCode()
    {
        IonValue[] text = {
                oneValue("foo"), oneValue("\"foo\""),
                oneValue("bar"), oneValue("\"bar\""),
                oneValue("baz"), oneValue("\"baz\""),
                oneValue("qux"), oneValue("\"qux\""),
                oneValue("quux"), oneValue("\"quux\""),
                oneValue("quuux"), oneValue("\"quuux\""),
                oneValue("foo"), oneValue("\"foo\""),
                oneValue("bar"), oneValue("\"bar\""),
                oneValue("baz"), oneValue("\"baz\""),
                oneValue("qux"), oneValue("\"qux\""),
                oneValue("quux"), oneValue("\"quux\""),
                oneValue("quuux"), oneValue("\"quuux\""),
                oneValue("\"Lorem ipsum dolor sit amet, consectetur adipiscing elit\""),
                oneValue("\"Mauris sodales scelerisque dui et ultricies\""),
                oneValue("\"In hac habitasse platea dictumst\""),
                oneValue("\"Proin tincidunt pretium consectetur\""),
                oneValue("\"Vivamus consectetur ligula sit amet turpis bibendum"
                    + " rutrum blandit magna adipiscing\""),
                oneValue("\"Proin erat est, rutrum non elementum vitae, fermentum quis ligula\""),
                oneValue("\"Quisque vitae tortor lectus, aliquam molestie enim\""),
                oneValue("\"Donec elementum malesuada ligula id rutrum\""),
                oneValue("\"Aliquam porta dignissim cursus\""),
                oneValue("\"Suspendisse egestas molestie lacinia\""),
                oneValue("\"Suspendisse fermentum lacus at velit dignissim vel iaculis ante cursus\""),
                oneValue("\"Sed bibendum molestie purus in vestibulum\""),
                oneValue("\"Nulla ipsum augue, pretium in suscipit ut, auctor quis ligula\""),
                oneValue("\"Integer suscipit dignissim enim eget luctus.\""),
                oneValue("\"Quisque tempor ligula eget nibh porttitor porta tincidunt ante placerat\""),
                oneValue("\"Maecenas tempor vehicula eleifend\""),
                oneValue("\"Suspendisse eu tincidunt quam\""),
                oneValue("\"Duis condimentum, est vulputate commodo"
                    + " condimentum, metus mi ultrices arcu, nec"
                    + " commodo ligula neque sit amet ante\""),
                oneValue("\"Sed a sem sit amet elit interdum dignissim sit amet vitae dui\""),
                oneValue("\"Proin suscipit fringilla consequat\""),
                oneValue("\"Donec eget libero augue\""),
                oneValue("\"Aliquam erat volutpat\""),
                oneValue("\"Cras euismod mattis tellus lobortis facilisis\""),
                oneValue("\"Praesent condimentum volutpat odio id rutrum.\""),
                oneValue("Lorem"), oneValue("ipsum"), oneValue("dolor"), oneValue("sit"),
                oneValue("amet"), oneValue("consectetur"), oneValue("adipiscing"),
                oneValue("elit"), oneValue("Mauris"), oneValue("sodales"),
                oneValue("scelerisque"), oneValue("dui"), oneValue("et"), oneValue("ultricies"),
                oneValue("In"), oneValue("hac"), oneValue("habitasse"), oneValue("platea"),
                oneValue("dictumst"), oneValue("Proin"), oneValue("tincidunt"), oneValue("pretium"),
                oneValue("consectetur"), oneValue("Vivamus"), oneValue("consectetur"),
                oneValue("ligula"), oneValue("sit"), oneValue("amet"), oneValue("turpis"),
                oneValue("bibendum"), oneValue("rutrum"), oneValue("blandit"), oneValue("magna"),
                oneValue("adipiscing"), oneValue("Proin"), oneValue("erat"), oneValue("est"),
                oneValue("rutrum"), oneValue("non"), oneValue("elementum"), oneValue("vitae"),
                oneValue("fermentum"), oneValue("quis"), oneValue("ligula"), oneValue("Quisque"),
                oneValue("vitae"), oneValue("tortor"), oneValue("lectus"), oneValue("aliquam"),
                oneValue("molestie"), oneValue("enim"), oneValue("Donec"), oneValue("elementum"),
                oneValue("malesuada"), oneValue("ligula"), oneValue("id"), oneValue("rutrum"),
                oneValue("Aliquam"), oneValue("porta"), oneValue("dignissim"), oneValue("cursus"),
                oneValue("Suspendisse"), oneValue("egestas"), oneValue("molestie"),
                oneValue("lacinia"), oneValue("Suspendisse"), oneValue("fermentum"),
                oneValue("lacus"), oneValue("at"), oneValue("velit"), oneValue("dignissim"),
                oneValue("vel"), oneValue("iaculis"), oneValue("ante"), oneValue("cursus"),
                oneValue("Sed"), oneValue("bibendum"), oneValue("molestie"), oneValue("purus"),
                oneValue("in"), oneValue("vestibulum"), oneValue("Nulla"), oneValue("ipsum"),
                oneValue("augue"), oneValue("pretium"), oneValue("in"), oneValue("suscipit"),
                oneValue("ut"), oneValue("auctor"), oneValue("quis"), oneValue("ligula"),
                oneValue("Integer"), oneValue("suscipit"), oneValue("dignissim"), oneValue("enim"),
                oneValue("eget"), oneValue("luctus"),};
        Set<IonValue> unique_values = new HashSet<IonValue>();
        Set<Integer> unique_hashes = new HashSet<Integer>();
        for (int i = 0; i < text.length; ++i)  {
            unique_values.add(text[i]);
            unique_hashes.add(text[i].hashCode());
            for (int j = i; j < text.length; ++j)  {
                assertIonEqImpliesHashEq(text[i], text[j]);
            }
        }
        assertEquals("All distinct values have distinct hashes",
                     unique_values.size(),
                     unique_hashes.size());
    }

    /**
     * Test method for {@link IonSequence#hashCode()}.
     */
    @Test
    public void testIonSequenceHashCode()
    {
        IonValue[] sequences = {oneValue("[a,b,c]"), oneValue("(a b c)"),
                                oneValue("[b,c,a]"), oneValue("(b c a)"),
                                oneValue("[1,2,3]"), oneValue("(1 2 3)"),
                                oneValue("[997,345,234]"), oneValue("(997 345 234)"),
                                oneValue("[\"a\",\"b\",\"c\"]"),
                                oneValue("(\"a\" \"b\" \"c\")"),
                                oneValue("[\"b\",\"c\",\"a\"]"),
                                oneValue("(\"b\" \"c\" \"a\")"),
                                oneValue("[2007-02-23T12:14:33.079-08:00,"
                                    + "2007-02-23T20:14:33.079Z,"
                                    + "2007-02-23T20:14:33.079+00:00]"),
                                oneValue("(2007-02-23T12:14:33.079-08:00 "
                                    + "2007-02-23T20:14:33.079Z "
                                    + "2007-02-23T20:14:33.079+00:00)"),
                                oneValue("[a,b,c]"), oneValue("(a b c)"),
                                oneValue("[b,c,a]"), oneValue("(b c a)"),
                                oneValue("[1,2,3]"), oneValue("(1 2 3)"),
                                oneValue("[997,345,234]"), oneValue("(997 345 234)"),
                                oneValue("[\"a\",\"b\",\"c\"]"),
                                oneValue("(\"a\" \"b\" \"c\")"),
                                oneValue("[\"b\",\"c\",\"a\"]"),
                                oneValue("(\"b\" \"c\" \"a\")"),
                                oneValue("[2007-02-23T12:14:33.079-08:00,"
                                    + "2007-02-23T20:14:33.079Z,"
                                    + "2007-02-23T20:14:33.079+00:00]")};
        Set<IonValue> unique_values = new HashSet<IonValue>();
        Set<Integer> unique_hashes = new HashSet<Integer>();
        for (int i = 0; i < sequences.length; ++i)  {
            unique_values.add(sequences[i]);
            unique_hashes.add(sequences[i].hashCode());
            for (int j = i; j < sequences.length; ++j)  {
                assertIonEqImpliesHashEq(sequences[i], sequences[j]);
            }
        }
        assertEquals("All distinct values have distinct hashes",
                     unique_values.size(),
                     unique_hashes.size());
    }

    /**
     * Test method for {@link IonStruct#hashCode()}.
     */
    @Test
    public void testIonStructHashCode()
    {
        IonValue[] structs = {oneValue("{a:x,b:y,c:z}"),
                              oneValue("{s:(a b c)}"),
                              oneValue("{a:x,b:y,c:z}"),
                              oneValue("{a:x,c:z,b:y}"),
                              oneValue("{b:y,c:z,a:x}"),
                              oneValue("{b:y,a:x,c:z}"),
                              oneValue("{c:z,a:x,b:y}"),
                              oneValue("{c:z,b:y,a:x}"),
                              oneValue("{x:{a:x,b:y,c:z},"
                                  + "y:{a:x,c:z,b:y},"
                                  + "z:{b:y,c:z,a:x}}"),
                              oneValue("{y:{a:x,b:y,c:z},"
                                  + "z:{a:x,c:z,b:y},"
                                  + "x:{b:y,c:z,a:x}}"),
                              oneValue("{z:{a:x,b:y,c:z},"
                                  + "x:{a:x,c:z,b:y},"
                                  + "y:{b:y,c:z,a:x}}"),
                              oneValue("{x:{a:x,b:y,c:z},"
                                  + "z:{b:y,c:z,a:x},"
                                  + "y:{a:x,c:z,b:y}}"),
                              oneValue("{y:{a:x,b:y,c:z},"
                                  + "x:{b:y,c:z,a:x},"
                                  + "z:{a:x,c:z,b:y}}"),
                              oneValue("{x:{a:x,c:z,b:y},"
                                  + "z:{a:x,b:y,c:z},"
                                  + "y:{b:y,c:z,a:x}}"),
                              oneValue("{s:(a b c)}"),
                              oneValue("{foo:[b,c,a], bar:(b c a)}"),
                              oneValue("{x:\"a\",y:\"b\",z:\"c\"}"),
                              oneValue("{x:\"a\",y:\"b\",z:\"c\",z:\"d\"}"),
                              oneValue("{created:2007-02-23T12:14:33.079-08:00,"
                                  + "expires:2009-02-28T00:00:00.000Z}")};
        Set<IonValue> unique_values = new HashSet<IonValue>();
        Set<Integer> unique_hashes = new HashSet<Integer>();
        for (int i = 0; i < structs.length; ++i)  {
            unique_values.add(structs[i]);
            unique_hashes.add(structs[i].hashCode());
            for (int j = i; j < structs.length; ++j)  {
                assertIonEqImpliesHashEq(structs[i], structs[j]);
            }
        }
        assertEquals("All distinct values have distinct hashes",
                     unique_values.size(),
                     unique_hashes.size());
    }
}<|MERGE_RESOLUTION|>--- conflicted
+++ resolved
@@ -1,13 +1,4 @@
-<<<<<<< HEAD
-/*
- *  Copyright 2009 Amazon.com.  All rights reserved.
- *  $Id: //brazil/src/shared/platform/IonJava/release/test/com/amazon/ion/HashCodeCorrectnessTest.java#1 $
- *  $Change: 2878748 $ $Author: jonker $ $DateTime: 2010/01/07 21:22:37 $
- */
-
-=======
 // Copyright 2009-2011 Amazon.com.  All rights reserved.
->>>>>>> 37b0bb82
 package com.amazon.ion;
 
 import com.amazon.ion.util.Equivalence;
