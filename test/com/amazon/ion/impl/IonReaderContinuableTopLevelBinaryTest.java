// Copyright Amazon.com, Inc. or its affiliates. All Rights Reserved.
// SPDX-License-Identifier: Apache-2.0

package com.amazon.ion.impl;

import com.amazon.ion.BufferConfiguration;
import com.amazon.ion.Decimal;
import com.amazon.ion.IntegerSize;
import com.amazon.ion.IonBufferConfiguration;
import com.amazon.ion.IonDatagram;
import com.amazon.ion.IonException;
import com.amazon.ion.IonLoader;
import com.amazon.ion.IonReader;
import com.amazon.ion.IonString;
import com.amazon.ion.IonStruct;
import com.amazon.ion.IonSystem;
import com.amazon.ion.IonType;
import com.amazon.ion.IonValue;
import com.amazon.ion.IonWriter;
import com.amazon.ion.OversizedValueException;
import com.amazon.ion.SymbolTable;
import com.amazon.ion.SymbolToken;
import com.amazon.ion.SystemSymbols;
import com.amazon.ion.TestUtils;
import com.amazon.ion.Timestamp;
import com.amazon.ion.UnknownSymbolException;
import com.amazon.ion.impl.bin._Private_IonManagedBinaryWriterBuilder;
import com.amazon.ion.impl.bin._Private_IonManagedWriter;
import com.amazon.ion.impl.bin._Private_IonRawWriter;
import com.amazon.ion.system.IonBinaryWriterBuilder;
import com.amazon.ion.system.IonReaderBuilder;
import com.amazon.ion.system.IonSystemBuilder;
import com.amazon.ion.system.SimpleCatalog;
import org.junit.jupiter.api.BeforeEach;
import org.junit.jupiter.api.Test;
import org.junit.jupiter.params.ParameterizedTest;
import org.junit.jupiter.params.provider.CsvSource;
import org.junit.jupiter.params.provider.ValueSource;

import java.io.ByteArrayInputStream;
import java.io.ByteArrayOutputStream;
import java.io.EOFException;
import java.io.IOException;
import java.io.InputStream;
import java.math.BigDecimal;
import java.math.BigInteger;
import java.nio.charset.StandardCharsets;
import java.util.Arrays;
import java.util.Collections;
import java.util.Iterator;
import java.util.List;
import java.util.concurrent.atomic.AtomicInteger;
import java.util.concurrent.atomic.AtomicLong;
import java.util.function.Consumer;
import java.util.zip.GZIPInputStream;

import static com.amazon.ion.BitUtils.bytes;
import static com.amazon.ion.TestUtils.gzippedBytes;
import static com.amazon.ion.impl.IonCursorTestUtilities.Expectation;
import static com.amazon.ion.impl.IonCursorTestUtilities.ExpectationProvider;
import static com.amazon.ion.impl.IonCursorTestUtilities.type;
import static org.junit.jupiter.api.Assertions.assertArrayEquals;
import static org.junit.jupiter.api.Assertions.assertEquals;
import static org.junit.jupiter.api.Assertions.assertFalse;
import static org.junit.jupiter.api.Assertions.assertNotEquals;
import static org.junit.jupiter.api.Assertions.assertNotNull;
import static org.junit.jupiter.api.Assertions.assertNull;
import static org.junit.jupiter.api.Assertions.assertThrows;
import static org.junit.jupiter.api.Assertions.assertTrue;
import static org.junit.jupiter.api.Assertions.fail;

public class IonReaderContinuableTopLevelBinaryTest {

    private static final IonSystem SYSTEM = IonSystemBuilder.standard().build();

    // Builds the incremental reader. May be overwritten by individual tests.
    private IonReaderBuilder readerBuilder;
    // Builds binary writers for constructing test data. May be overwritten by individual tests.
    private IonBinaryWriterBuilder writerBuilder;
    // Counts the number of bytes reported by the reader.
    private AtomicLong byteCounter;
    // Counts the number of oversized values or symbol tables reported by the reader.
    private AtomicInteger oversizedCounter;
    // The total number of bytes in the input, to be compared against the total bytes consumed by the reader.
    private long totalBytesInStream;
    // The reader under test.
    private IonReader reader;

    /**
     * Unified handler interface to reduce boilerplate when defining test handlers.
     */
    private interface UnifiedTestHandler extends
        BufferConfiguration.OversizedValueHandler,
        IonBufferConfiguration.OversizedSymbolTableHandler,
        BufferConfiguration.DataHandler {
        // Empty.
    }

    /**
     * A handler that counts consumed bytes using `byteCounter` and throws if any oversized value is encountered.
     */
    private final UnifiedTestHandler byteCountingHandler = new UnifiedTestHandler() {
        @Override
        public void onOversizedSymbolTable() {
            fail("Oversized symbol table not expected.");
        }

        @Override
        public void onOversizedValue() {
            fail("Oversized value not expected.");
        }

        @Override
        public void onData(int numberOfBytes) {
            byteCounter.addAndGet(numberOfBytes);
        }
    };

    /**
     * A handler that counts consumed bytes using `byteCounter`, counts oversized user values using `oversizedCounter`,
     * and throws if any oversized symbol tables are encountered.
     */
    private final UnifiedTestHandler byteAndOversizedValueCountingHandler = new UnifiedTestHandler() {
        @Override
        public void onOversizedSymbolTable() {
            throw new IllegalStateException("Oversized symbol table not expected.");
        }

        @Override
        public void onOversizedValue() {
            oversizedCounter.incrementAndGet();
        }

        @Override
        public void onData(int numberOfBytes) {
            byteCounter.addAndGet(numberOfBytes);
        }
    };

    /**
     * A handler that counts consumed bytes using `byteCounter`, counts oversized symbol tables using
     * `oversizedCounter`, and throws if any oversized user values are encountered.
     */
    private final UnifiedTestHandler byteAndOversizedSymbolTableCountingHandler = new UnifiedTestHandler() {
        @Override
        public void onOversizedSymbolTable() {
            oversizedCounter.incrementAndGet();
        }

        @Override
        public void onOversizedValue() {
            throw new IllegalStateException("Oversized value not expected.");
        }

        @Override
        public void onData(int numberOfBytes) {
            byteCounter.addAndGet(numberOfBytes);
        }
    };

    // Standard byte-counting buffer configuration. Fails if any value is oversized.
    private final IonBufferConfiguration standardBufferConfiguration = IonBufferConfiguration.Builder.standard()
        .onOversizedSymbolTable(byteCountingHandler)
        .onOversizedValue(byteCountingHandler)
        .onData(byteCountingHandler)
        .build();
    
    @BeforeEach
    public void setup() {
        byteCounter = new AtomicLong();
        oversizedCounter = new AtomicInteger();
        readerBuilder = IonReaderBuilder.standard()
            .withIncrementalReadingEnabled(true)
            .withBufferConfiguration(standardBufferConfiguration);
        writerBuilder = IonBinaryWriterBuilder.standard();
        reader = null;
    }

    private void assertBytesConsumed() {
        assertEquals(totalBytesInStream, byteCounter.get());
    }

    /**
     * Writes binary Ion streams with a user-level writer.
     */
    private interface WriterFunction {
        void write(IonWriter writer) throws IOException;
    }

    /**
     * Writes binary Ion streams with a raw writer. Also allows bytes to be written directly to the stream.
     */
    private interface RawWriterFunction {
        void write(_Private_IonRawWriter writer, ByteArrayOutputStream out) throws IOException;
    }

    /**
     * Writes a raw binary stream using the provided raw writer function.
     * @param writerFunction the write function.
     * @param writeIvm true if an Ion 1.0 IVM should be written at the start of the stream; otherwise, false.
     * @return the binary Ion bytes.
     * @throws Exception if thrown during writing.
     */
    private byte[] writeRaw(RawWriterFunction writerFunction, boolean writeIvm) throws Exception {
        ByteArrayOutputStream out = new ByteArrayOutputStream();
        _Private_IonRawWriter writer = writerBuilder.build(out)
            .asFacet(_Private_IonManagedWriter.class)
            .getRawWriter();
        if (writeIvm) {
            out.write(_Private_IonConstants.BINARY_VERSION_MARKER_1_0);
        }
        writerFunction.write(writer, out);
        writer.close();
        return out.toByteArray();
    }

    /**
     * Converts the given text Ion to the equivalent binary Ion.
     * @param ion text Ion data.
     * @return the equivalent binary Ion data.
     */
    private static byte[] toBinary(String ion) {
        return TestUtils.ensureBinary(SYSTEM, ion.getBytes(StandardCharsets.UTF_8));
    }

    /**
     * Creates an incremental reader over the given binary Ion, constructing a reader either from byte array or
     * from InputStream depending on the value of the parameter 'constructFromBytes'.
     * @param builder the reader builder.
     * @param constructFromBytes whether to construct the reader from bytes or an InputStream.
     * @param bytes the binary Ion data.
     * @return a new reader.
     */
    private IonReader readerFor(IonReaderBuilder builder, boolean constructFromBytes, byte[] bytes) {
        totalBytesInStream = bytes.length;
        if (constructFromBytes) {
            return new IonReaderContinuableTopLevelBinary(builder, bytes, 0, bytes.length);
        }
        return new IonReaderContinuableTopLevelBinary(builder, new ByteArrayInputStream(bytes), null, 0, 0);
    }

    /**
     * Creates an incremental reader over the binary equivalent of the given text Ion.
     * @param ion text Ion data.
     * @param constructFromBytes whether to construct the reader from bytes or an InputStream.
     * @return a new reader.
     */
    private IonReader readerFor(String ion, boolean constructFromBytes) {
        byte[] binary = toBinary(ion);
        totalBytesInStream = binary.length;
        return readerFor(readerBuilder, constructFromBytes, binary);
    }

    /**
     * Creates an incremental reader over the binary Ion data created by invoking the given RawWriterFunction.
     * @param writerFunction the function used to generate the data.
     * @param constructFromBytes whether to construct the reader from bytes or an InputStream.
     * @return a new reader.
     * @throws Exception if an exception is raised while writing the Ion data.
     */
    private IonReader readerFor(RawWriterFunction writerFunction, boolean constructFromBytes) throws Exception {
        byte[] binary = writeRaw(writerFunction, true);
        totalBytesInStream = binary.length;
        return readerFor(readerBuilder, constructFromBytes, binary);
    }

    /**
     * Creates an incremental reader over the binary Ion data created by invoking the given WriterFunction.
     * @param writerFunction the function used to generate the data.
     * @param constructFromBytes whether to construct the reader from bytes or an InputStream.
     * @return a new reader.
     * @throws Exception if an exception is raised while writing the Ion data.
     */
    private IonReader readerFor(WriterFunction writerFunction, boolean constructFromBytes) throws Exception {
        ByteArrayOutputStream out = new ByteArrayOutputStream();
        IonWriter writer = writerBuilder.build(out);
        writerFunction.write(writer);
        writer.close();
        byte[] binary = out.toByteArray();
        totalBytesInStream = binary.length;
        return readerFor(readerBuilder, constructFromBytes, binary);
    }

    /**
     * Creates an incremental reader over the given bytes, prepended with the IVM.
     * @param constructFromBytes whether to construct the reader from bytes or an InputStream.
     * @param ion binary Ion bytes without an IVM.
     * @return a new reader.
     */
    private IonReader readerFor(boolean constructFromBytes, int... ion) throws Exception {
        byte[] binary = new TestUtils.BinaryIonAppender().append(ion).toByteArray();
        totalBytesInStream = binary.length;
        return readerFor(readerBuilder, constructFromBytes, binary);
    }

    /**
     * Creates an incremental reader over the given binary Ion. This should only be used in cases where tests exercise
     * behavior that does not exist when constructing a reader over a fixed buffer via byte array. In all other cases,
     * use one of the other `readerFor` variants, which construct readers according to the 'constructFromBytes'
     * parameter.
     * @param input the binary Ion data.
     * @return a new reader.
     */
    private IonReader readerFor(InputStream input) {
        return new IonReaderContinuableTopLevelBinary(readerBuilder, input, null, 0, 0);
    }

    static ExpectationProvider<IonReaderContinuableTopLevelBinary> next(IonType expectedType) {
        return consumer -> consumer.accept(new Expectation<>(
            String.format("next(%s)", expectedType),
            reader -> {
                assertEquals(expectedType, reader.next());
                assertEquals(expectedType, reader.getType());
            })
        );
    }

    static ExpectationProvider<IonReaderContinuableTopLevelBinary> next(String expectedFieldName, IonType expectedType) {
        return consumer -> consumer.accept(new Expectation<>(
            String.format("next(%s: %s)", expectedFieldName, expectedType),
            reader -> {
                assertEquals(expectedType, reader.next());
                assertEquals(expectedType, reader.getType());
                assertEquals(expectedFieldName, reader.getFieldName());
            })
        );
    }

    static final Expectation<IonReaderContinuableTopLevelBinary> STEP_IN_EXPECTATION = new Expectation<>("step_in", IonReader::stepIn);
    static final Expectation<IonReaderContinuableTopLevelBinary> STEP_OUT_EXPECTATION = new Expectation<>("step_out", IonReader::stepOut);

    static final ExpectationProvider<IonReaderContinuableTopLevelBinary> STEP_IN = consumer -> consumer.accept(STEP_IN_EXPECTATION);
    static final ExpectationProvider<IonReaderContinuableTopLevelBinary> STEP_OUT = consumer -> consumer.accept(STEP_OUT_EXPECTATION);

    @SafeVarargs
    static ExpectationProvider<IonReaderContinuableTopLevelBinary> container(IonType expectedType, ExpectationProvider<IonReaderContinuableTopLevelBinary>... expectations) {
        return consumer -> {
            next(expectedType).accept(consumer);
            STEP_IN.accept(consumer);
            for (Consumer<Consumer<Expectation<IonReaderContinuableTopLevelBinary>>> expectation : expectations) {
                expectation.accept(consumer);
            }
            STEP_OUT.accept(consumer);
        };
    }

    static ExpectationProvider<IonReaderContinuableTopLevelBinary> intValue(int expectedValue) {
        return consumer -> consumer.accept(new Expectation<>(
            String.format("int(%d)", expectedValue),
            reader -> assertEquals(expectedValue, reader.intValue())
        ));
    }

    static ExpectationProvider<IonReaderContinuableTopLevelBinary> doubleValue(double expectedValue) {
        return consumer -> consumer.accept(new Expectation<>(
            String.format("double(%f)", expectedValue),
            reader -> assertEquals(expectedValue, reader.doubleValue(), 1e-9)
        ));
    }

    static ExpectationProvider<IonReaderContinuableTopLevelBinary> decimalValue(BigDecimal expectedValue) {
        return consumer -> consumer.accept(new Expectation<>(
            String.format("decimal(%s)", expectedValue),
            reader -> assertEquals(expectedValue, reader.decimalValue())
        ));
    }

    static ExpectationProvider<IonReaderContinuableTopLevelBinary> stringValue(String expectedValue) {
        return consumer -> consumer.accept(new Expectation<>(
            String.format("string(%s)", expectedValue),
            reader -> assertEquals(expectedValue, reader.stringValue())
        ));
    }

    static ExpectationProvider<IonReaderContinuableTopLevelBinary> symbolValue(String expectedValue) {
        return consumer -> consumer.accept(new Expectation<>(
            String.format("symbol(%s)", expectedValue),
            reader -> assertSymbolEquals(expectedValue, reader.symbolValue())
        ));
    }

    static ExpectationProvider<IonReaderContinuableTopLevelBinary> symbolValue(int expectedSid) {
        return consumer -> consumer.accept(new Expectation<>(
            String.format("symbol(%d)", expectedSid),
            reader -> {
                SymbolToken symbolValue = reader.symbolValue();
                assertNull(symbolValue.getText());
                assertEquals(expectedSid, symbolValue.getSid());
            }
        ));
    }

    static ExpectationProvider<IonReaderContinuableTopLevelBinary> newBytesValue(byte[] expectedValue) {
        return consumer -> consumer.accept(new Expectation<>(
            String.format("bytes(%s)", Arrays.toString(expectedValue)),
            reader -> assertArrayEquals(expectedValue, reader.newBytes())
        ));
    }

    static ExpectationProvider<IonReaderContinuableTopLevelBinary> getBytesValue(byte[] destination, int offset, int requestedLength, int expectedLength) {
        return consumer -> consumer.accept(new Expectation<>(
            String.format("getBytes(%d, %d)", offset, expectedLength),
            reader -> assertEquals(expectedLength, reader.getBytes(destination, offset, requestedLength))
        ));
    }

    static ExpectationProvider<IonReaderContinuableTopLevelBinary> annotations(String... annotations) {
        return consumer -> consumer.accept(new Expectation<>(
            String.format("annotations(%s)", Arrays.toString(annotations)),
            reader -> assertEquals(Arrays.asList(annotations), Arrays.asList(reader.getTypeAnnotations()))
        ));
    }

    private static void assertSymbolEquals(
        String expectedText,
        SymbolToken actual
    ) {
        assertEquals(expectedText, actual.getText());
    }

    static ExpectationProvider<IonReaderContinuableTopLevelBinary> annotationSymbols(String... annotations) {
        return consumer -> consumer.accept(new Expectation<>(
            String.format("annotations(%s)", Arrays.toString(annotations)),
            reader -> {
                SymbolToken[] actualAnnotations = reader.getTypeAnnotationSymbols();
                assertEquals(annotations.length, actualAnnotations.length);
                for (int i = 0; i < annotations.length; i++) {
                    assertSymbolEquals(annotations[i], actualAnnotations[i]);
                }
            }
        ));
    }

    static ExpectationProvider<IonReaderContinuableTopLevelBinary> fieldName(String fieldName) {
        return consumer -> consumer.accept(new Expectation<>(
            String.format("field(%s)", fieldName),
            reader -> assertEquals(fieldName, reader.getFieldName())
        ));
    }

    static ExpectationProvider<IonReaderContinuableTopLevelBinary> fieldNameSymbol(String fieldName) {
        return consumer -> consumer.accept(new Expectation<>(
            String.format("field(%s)", fieldName),
            reader -> assertSymbolEquals(fieldName, reader.getFieldNameSymbol())
        ));
    }

    @SafeVarargs
    private final void assertSequence(ExpectationProvider<IonReaderContinuableTopLevelBinary>... providers) {
        IonCursorTestUtilities.assertSequence((IonReaderContinuableTopLevelBinary) reader, providers);
    }

    private void nextExpect(IonType type) {
        assertEquals(type, reader.next());
    }

    private void stepIn() {
        reader.stepIn();
    }

    private void stepOut() {
        reader.stepOut();
    }

    private void closeAndCount() throws IOException {
        reader.close();
        assertBytesConsumed();
    }

    @ParameterizedTest(name = "constructFromBytes={0}")
    @ValueSource(booleans = {true, false})
    public void skipContainers(boolean constructFromBytes) throws Exception {
        reader = readerFor(
            "[123] 456 {abc: foo::bar::123, def: baz::456} [123] 789 [foo::bar::123, baz::456] [123]",
            constructFromBytes
        );
        assertSequence(
            next(IonType.LIST),
            next(IonType.INT),
            next(IonType.STRUCT),
            container(IonType.LIST,
                type(null),
                next(IonType.INT), intValue(123)
            ),
            type(null),
            next(IonType.INT), intValue(789),
            next(IonType.LIST),
            next(IonType.LIST),
            next(null)
        );
        closeAndCount();
    }

    @ParameterizedTest(name = "constructFromBytes={0}")
    @ValueSource(booleans = {true, false})
    public void skipContainerAfterSteppingIn(boolean constructFromBytes) throws Exception {
        reader = readerFor("{abc: foo::bar::123, def: baz::456} 789", constructFromBytes);
        assertSequence(
            container(IonType.STRUCT,
                type(null),
                next(IonType.INT), annotations("foo", "bar"), intValue(123), type(IonType.INT)
                // Step out before completing the value
            ),
            type(null),
            next(IonType.INT), intValue(789),
            next(null)
        );
        closeAndCount();
    }

    @ParameterizedTest(name = "constructFromBytes={0}")
    @ValueSource(booleans = {true, false})
    public void skipValueInContainer(boolean constructFromBytes) throws Exception {
        reader = readerFor("{foo: \"bar\", abc: 123, baz: a}", constructFromBytes);
        assertSequence(
            container(IonType.STRUCT,
                next(IonType.STRING),
                next("abc", IonType.INT),
                next("baz", IonType.SYMBOL),
                next(null)
            ),
            next(null)
        );
        closeAndCount();
    }

    @ParameterizedTest(name = "constructFromBytes={0}")
    @ValueSource(booleans = {true, false})
    public void symbolsAsStrings(boolean constructFromBytes) throws Exception {
        reader = readerFor("{foo: uvw::abc, bar: qrs::xyz::def}", constructFromBytes);
        assertSequence(
            container(IonType.STRUCT,
                next("foo", IonType.SYMBOL), annotations("uvw"), stringValue("abc"),
                next("bar", IonType.SYMBOL), annotations("qrs", "xyz"), stringValue("def")
            ),
            next(null)
        );
        closeAndCount();
    }

    @ParameterizedTest(name = "constructFromBytes={0}")
    @ValueSource(booleans = {true, false})
    public void lstAppend(boolean constructFromBytes) throws Exception {
        writerBuilder = writerBuilder.withLocalSymbolTableAppendEnabled();
        reader = readerFor(
            writer -> {
                writer.stepIn(IonType.STRUCT);
                writer.setFieldName("foo");
                writer.addTypeAnnotation("uvw");
                writer.writeSymbol("abc");
                writer.setFieldName("bar");
                writer.setTypeAnnotations("qrs", "xyz");
                writer.writeSymbol("def");
                writer.stepOut();
                writer.flush();
                writer.writeSymbol("orange");
            },
            constructFromBytes
        );
        assertSequence(
            container(IonType.STRUCT,
                next("foo", IonType.SYMBOL), annotations("uvw"), stringValue("abc"),
                next("bar", IonType.SYMBOL), annotations("qrs", "xyz"), stringValue("def")
            )
        );
        SymbolTable preAppend = reader.getSymbolTable();
        assertSequence(
            next(IonType.SYMBOL)
        );
        SymbolTable postAppend = reader.getSymbolTable();
        assertSequence(
            stringValue("orange"),
            next(null)
        );
        assertNull(preAppend.find("orange"));
        assertNotNull(postAppend.find("orange"));
        closeAndCount();
    }

    @ParameterizedTest(name = "constructFromBytes={0}")
    @ValueSource(booleans = {true, false})
    public void lstNonAppend(boolean constructFromBytes) throws Exception {
        writerBuilder = writerBuilder.withLocalSymbolTableAppendDisabled();
        reader = readerFor(
            writer -> {
                writer.stepIn(IonType.STRUCT);
                writer.setFieldName("foo");
                writer.addTypeAnnotation("uvw");
                writer.writeSymbol("abc");
                writer.setFieldName("bar");
                writer.setTypeAnnotations("qrs", "xyz");
                writer.writeSymbol("def");
                writer.stepOut();
                writer.setTypeAnnotations("$ion_symbol_table");
                writer.stepIn(IonType.STRUCT);
                writer.setFieldName("symbols");
                writer.stepIn(IonType.LIST);
                writer.writeString("orange");
                writer.stepOut();
                writer.stepOut();
                writer.writeSymbol("orange");
            },
            constructFromBytes
        );
        assertSequence(
            container(IonType.STRUCT,
                next("foo", IonType.SYMBOL), annotations("uvw"), stringValue("abc"),
                next("bar", IonType.SYMBOL), annotations("qrs", "xyz"), stringValue("def")
            ),
            next(IonType.SYMBOL), stringValue("orange"),
            next(null)
        );
        closeAndCount();
    }

    @ParameterizedTest(name = "constructFromBytes={0}")
    @ValueSource(booleans = {true, false})
    public void ivmBetweenValues(boolean constructFromBytes) throws Exception {
        writerBuilder = writerBuilder.withLocalSymbolTableAppendDisabled();
        reader = readerFor(
            writer -> {
                writer.stepIn(IonType.STRUCT);
                writer.setFieldName("foo");
                writer.addTypeAnnotation("uvw");
                writer.writeSymbol("abc");
                writer.setFieldName("bar");
                writer.setTypeAnnotations("qrs", "xyz");
                writer.writeSymbol("def");
                writer.stepOut();
                writer.finish();
                writer.writeSymbol("orange");
            },
            constructFromBytes
        );
        assertSequence(
            container(IonType.STRUCT,
                next("foo", IonType.SYMBOL), annotations("uvw"), stringValue("abc"),
                next("bar", IonType.SYMBOL), annotations("qrs", "xyz"), stringValue("def")
            ),
            next(IonType.SYMBOL), stringValue("orange"),
            next(null)
        );
        closeAndCount();
    }

    @ParameterizedTest(name = "constructFromBytes={0}")
    @ValueSource(booleans = {true, false})
    public void ivmOnly(boolean constructFromBytes) throws Exception {
        reader = readerFor(constructFromBytes);
        assertSequence(next(null));
        closeAndCount();
    }

    @ParameterizedTest(name = "constructFromBytes={0}")
    @ValueSource(booleans = {true, false})
    public void twoIvmsOnly(boolean constructFromBytes) throws Exception {
        reader = readerFor(constructFromBytes, 0xE0, 0x01, 0x00, 0xEA);
        assertSequence(next(null));
        closeAndCount();
    }

    @ParameterizedTest(name = "constructFromBytes={0}")
    @ValueSource(booleans = {true, false})
    public void multipleSymbolTablesBetweenValues(boolean constructFromBytes) throws Exception {
        reader = readerFor(
            writer -> {
                writer.setTypeAnnotations("$ion_symbol_table");
                writer.stepIn(IonType.STRUCT);
                writer.setFieldName("symbols");
                writer.stepIn(IonType.LIST);
                writer.writeString("abc");
                writer.stepOut();
                writer.stepOut();
                writer.setTypeAnnotations("$ion_symbol_table");
                writer.stepIn(IonType.STRUCT);
                writer.setFieldName("symbols");
                writer.stepIn(IonType.LIST);
                writer.writeString("def");
                writer.stepOut();
                writer.setFieldName("imports");
                writer.writeSymbol("$ion_symbol_table");
                writer.stepOut();
                writer.writeSymbol("abc");
                writer.writeSymbol("def");
                writer.setTypeAnnotations("$ion_symbol_table");
                writer.stepIn(IonType.STRUCT);
                writer.setFieldName("symbols");
                writer.stepIn(IonType.LIST);
                writer.writeString("orange");
                writer.stepOut();
                writer.stepOut();
                writer.setTypeAnnotations("$ion_symbol_table");
                writer.stepIn(IonType.STRUCT);
                writer.setFieldName("symbols");
                writer.stepIn(IonType.LIST);
                writer.writeString("purple");
                writer.stepOut();
                writer.stepOut();
                writer.writeSymbol("purple");
            },
            constructFromBytes
        );

        assertSequence(
            next(IonType.SYMBOL), stringValue("abc"),
            next(IonType.SYMBOL), stringValue("def"),
            next(IonType.SYMBOL), stringValue("purple"),
            next(null)
        );
        closeAndCount();
    }

    @ParameterizedTest(name = "constructFromBytes={0}")
    @ValueSource(booleans = {true, false})
    public void multipleIvmsBetweenValues(boolean constructFromBytes) throws Exception  {
        reader = readerFor(
            (writer, out) -> {
                writer.setTypeAnnotationSymbols(3);
                writer.stepIn(IonType.STRUCT);
                writer.setFieldNameSymbol(7);
                writer.stepIn(IonType.LIST);
                writer.writeString("abc");
                writer.stepOut();
                writer.stepOut();
                writer.finish();
                out.write(_Private_IonConstants.BINARY_VERSION_MARKER_1_0);
                writer.setTypeAnnotationSymbols(3);
                writer.stepIn(IonType.STRUCT);
                writer.setFieldNameSymbol(7);
                writer.stepIn(IonType.LIST);
                writer.writeString("def");
                writer.stepOut();
                writer.stepOut();
                writer.writeSymbolToken(10);
                writer.finish();
                out.write(_Private_IonConstants.BINARY_VERSION_MARKER_1_0);
                out.write(_Private_IonConstants.BINARY_VERSION_MARKER_1_0);
                writer.writeSymbolToken(4);
            },
            constructFromBytes
        );

        assertSequence(
            next(IonType.SYMBOL), stringValue("def"),
            next(IonType.SYMBOL), stringValue("name"),
            next(null)
        );
        closeAndCount();
    }

    @ParameterizedTest(name = "constructFromBytes={0}")
    @ValueSource(booleans = {true, false})
    public void invalidVersion(boolean constructFromBytes) throws Exception {
        ByteArrayOutputStream out = new ByteArrayOutputStream();
        out.write(bytes(0xE0, 0x01, 0x74, 0xEA, 0x20));
        reader = readerFor(readerBuilder, constructFromBytes, out.toByteArray());
        assertThrows(IonException.class, () -> {
            reader.next();
            reader.close();
        });
    }

    @ParameterizedTest(name = "constructFromBytes={0}")
    @ValueSource(booleans = {true, false})
    public void invalidVersionMarker(boolean constructFromBytes) throws Exception {
        ByteArrayOutputStream out = new ByteArrayOutputStream();
        out.write(bytes(0xE0, 0x01, 0x00, 0xEB, 0x20));
        reader = readerFor(readerBuilder, constructFromBytes, out.toByteArray());
        assertThrows(IonException.class, () -> {
            reader.next();
            reader.close();
        });
    }

    @ParameterizedTest(name = "constructFromBytes={0}")
    @ValueSource(booleans = {true, false})
    public void unknownSymbolInFieldName(boolean constructFromBytes) throws Exception {
        reader = readerFor(constructFromBytes, 0xD3, 0x8A, 0x21, 0x01);
        assertSequence(next(IonType.STRUCT), STEP_IN, next(IonType.INT));
        assertThrows(UnknownSymbolException.class, reader::getFieldNameSymbol);
        assertThrows(UnknownSymbolException.class, reader::getFieldName);
        reader.close();
    }

    @ParameterizedTest(name = "constructFromBytes={0}")
    @ValueSource(booleans = {true, false})
    public void unknownSymbolInAnnotation(boolean constructFromBytes) throws Exception {
        reader = readerFor(constructFromBytes, 0xE4, 0x81, 0x8A, 0x21, 0x01);
        assertSequence(next(IonType.INT));
        assertThrows(UnknownSymbolException.class, reader::getTypeAnnotationSymbols);
        assertThrows(UnknownSymbolException.class, reader::getTypeAnnotations);
        reader.close();
    }

    @ParameterizedTest(name = "constructFromBytes={0}")
    @ValueSource(booleans = {true, false})
    public void unknownSymbolInValue(boolean constructFromBytes) throws Exception {
        reader = readerFor(constructFromBytes, 0x71, 0x0A);
        assertSequence(next(IonType.SYMBOL));
        assertThrows(UnknownSymbolException.class, reader::symbolValue);
        assertThrows(UnknownSymbolException.class, reader::stringValue);
        reader.close();
    }

    /**
     * Feeds all bytes from the given array into the pipe one-by-one, asserting before each byte that the reader
     * is not positioned on a value.
     * @param bytes the bytes to be fed.
     * @param pipe the pipe into which the bytes are fed, and from which the reader consumes bytes.
     * @param reader an incremental reader.
     */
    private void feedBytesOneByOne(byte[] bytes, ResizingPipedInputStream pipe, IonReader reader) {
        for (byte b : bytes) {
            nextExpect(null);
            pipe.receive(b);
        }
    }

    @Test
    public void incrementalValue() throws Exception {
        ResizingPipedInputStream pipe = new ResizingPipedInputStream(128);
        reader = readerFor(pipe);
        byte[] bytes = toBinary("\"StringValueLong\"");
        totalBytesInStream = bytes.length;
        feedBytesOneByOne(bytes, pipe, reader);
        assertSequence(
            next(IonType.STRING), stringValue("StringValueLong"),
            next(null)
        );
        closeAndCount();
    }

    @Test
    public void incrementalMultipleValues() throws Exception {
        ResizingPipedInputStream pipe = new ResizingPipedInputStream(128);
        reader = readerFor(pipe);
        byte[] bytes = toBinary("value_type::\"StringValueLong\"");
        totalBytesInStream = bytes.length;
        feedBytesOneByOne(bytes, pipe, reader);
        assertSequence(
            next(IonType.STRING), annotations("value_type"), stringValue("StringValueLong"),
            next(null)
        );
        assertBytesConsumed();
        bytes = toBinary("{foobar: \"StringValueLong\"}");
        totalBytesInStream += bytes.length;
        feedBytesOneByOne(bytes, pipe, reader);
        assertSequence(
            container(IonType.STRUCT,
                next("foobar", IonType.STRING), stringValue("StringValueLong"),
                next(null)
            ),
            next(null)
        );
        closeAndCount();
    }

    @Test
    public void incrementalMultipleValuesLoadFromReader() throws Exception {
        ResizingPipedInputStream pipe = new ResizingPipedInputStream(128);
        reader = readerFor(pipe);
        final IonLoader loader = SYSTEM.getLoader();
        byte[] bytes = toBinary("value_type::\"StringValueLong\"");
        totalBytesInStream = bytes.length;
        for (byte b : bytes) {
            IonDatagram empty = loader.load(reader);
            assertTrue(empty.isEmpty());
            pipe.receive(b);
        }
        IonDatagram firstValue = loader.load(reader);
        assertEquals(1, firstValue.size());
        IonString string = (IonString) firstValue.get(0);
        assertEquals("StringValueLong", string.stringValue());
        assertEquals(Collections.singletonList("value_type"), Arrays.asList(string.getTypeAnnotations()));
        assertBytesConsumed();
        bytes = toBinary("{foobar: \"StringValueLong\"}");
        totalBytesInStream += bytes.length;
        for (byte b : bytes) {
            IonDatagram empty = loader.load(reader);
            assertTrue(empty.isEmpty());
            pipe.receive(b);
        }
        IonDatagram secondValue = loader.load(reader);
        assertEquals(1, secondValue.size());
        IonStruct struct = (IonStruct) secondValue.get(0);
        string = (IonString) struct.get("foobar");
        assertEquals("StringValueLong", string.stringValue());
        IonDatagram empty = loader.load(reader);
        assertTrue(empty.isEmpty());
        closeAndCount();
    }

    @Test
    public void incrementalMultipleValuesLoadFromInputStreamFails() throws Exception {
        final ResizingPipedInputStream pipe = new ResizingPipedInputStream(1);
        final IonLoader loader = IonSystemBuilder.standard()
            .withReaderBuilder(readerBuilder)
            .build()
            .getLoader();
        IonDatagram empty = loader.load(pipe);
        assertTrue(empty.isEmpty());
        pipe.receive(_Private_IonConstants.BINARY_VERSION_MARKER_1_0[0]);
        // Because reader does not persist across load invocations, the loader must throw an exception if the reader
        // had an incomplete value buffered.
        assertThrows(IonException.class, () -> loader.load(pipe));
    }

    private void incrementalMultipleValuesIterate(Iterator<IonValue> iterator, ResizingPipedInputStream pipe) {
        byte[] bytes = toBinary("value_type::\"StringValueLong\"");
        totalBytesInStream = bytes.length;
        for (byte b : bytes) {
            assertFalse(iterator.hasNext());
            pipe.receive(b);
        }
        assertTrue(iterator.hasNext());
        IonString string = (IonString) iterator.next();
        assertEquals("StringValueLong", string.stringValue());
        assertEquals(Collections.singletonList("value_type"), Arrays.asList(string.getTypeAnnotations()));
        assertFalse(iterator.hasNext());
        assertBytesConsumed();
        bytes = toBinary("{foobar: \"StringValueLong\"}");
        totalBytesInStream += bytes.length;
        for (byte b : bytes) {
            assertFalse(iterator.hasNext());
            pipe.receive(b);
        }
        assertTrue(iterator.hasNext());
        IonStruct struct = (IonStruct) iterator.next();
        string = (IonString) struct.get("foobar");
        assertEquals("StringValueLong", string.stringValue());
        assertFalse(iterator.hasNext());
        assertBytesConsumed();
    }

    @Test
    public void incrementalMultipleValuesIterateFromReader() throws Exception {
        ResizingPipedInputStream pipe = new ResizingPipedInputStream(128);
        IonReader reader = readerBuilder.build(pipe);
        Iterator<IonValue> iterator = SYSTEM.iterate(reader);
        incrementalMultipleValuesIterate(iterator, pipe);
        reader.close();
    }

    @Test
    public void incrementalMultipleValuesIterateFromInputStream() {
        ResizingPipedInputStream pipe = new ResizingPipedInputStream(128);
        IonSystem system = IonSystemBuilder.standard().withReaderBuilder(readerBuilder).build();
        Iterator<IonValue> iterator = system.iterate(pipe);
        incrementalMultipleValuesIterate(iterator, pipe);
    }


    @Test
    public void incrementalReadInitiallyEmptyStreamThatTurnsOutToBeText() {
        // Note: if incremental text read support is added, this test will start failing, which is expected. For now,
        // we ensure that this fails quickly.
        ResizingPipedInputStream pipe = new ResizingPipedInputStream(1);
        reader = readerBuilder.build(pipe);
        assertSequence(next(null));
        // Valid text Ion. Also hex 0x20, which is binary int 0. However, it is not preceded by the IVM, so it must be
        // interpreted as text. The binary reader must fail.
        pipe.receive(' ');
        assertThrows(IonException.class, () -> reader.next());
    }

    @Test
    public void incrementalSymbolTables() throws Exception {
        ResizingPipedInputStream pipe = new ResizingPipedInputStream(128);
        byte[] firstValue = writeRaw(
            (writer, out) -> {
                writer.setTypeAnnotationSymbols(3);
                writer.stepIn(IonType.STRUCT);
                writer.setFieldNameSymbol(7);
                writer.stepIn(IonType.LIST);
                writer.writeString("abcdefghijklmnopqrstuvwxyz");
                writer.writeString("def");
                writer.stepOut();
                writer.stepOut();
                writer.stepIn(IonType.STRUCT);
                writer.setTypeAnnotationSymbols(11);
                writer.setFieldNameSymbol(10);
                writer.writeString("foo");
                writer.stepOut();
                writer.close();
            },
            true
        );
        byte[] secondValue = writeRaw(
            (writer, out) -> {
                writer.setTypeAnnotationSymbols(3);
                writer.stepIn(IonType.STRUCT);
                writer.setFieldNameSymbol(6);
                writer.writeSymbolToken(3);
                writer.setFieldNameSymbol(7);
                writer.stepIn(IonType.LIST);
                writer.writeString("foo");
                writer.writeString("bar");
                writer.stepOut();
                writer.stepOut();
                writer.stepIn(IonType.STRUCT);
                writer.setFieldNameSymbol(10);
                writer.setTypeAnnotationSymbols(12, 13);
                writer.writeString("fairlyLongString");
                writer.stepOut();
                writer.close();
            },
            false
        );

        reader = readerFor(pipe);
        feedBytesOneByOne(firstValue, pipe, reader);
        totalBytesInStream = firstValue.length;
        assertSequence(
            container(IonType.STRUCT,
                next("abcdefghijklmnopqrstuvwxyz", IonType.STRING), annotations("def"), stringValue("foo"),
                next(null)
            )
        );
        assertBytesConsumed();
        feedBytesOneByOne(secondValue, pipe, reader);
        totalBytesInStream += secondValue.length;
        assertSequence(
            container(IonType.STRUCT,
                next("abcdefghijklmnopqrstuvwxyz", IonType.STRING), annotations("foo", "bar"), stringValue("fairlyLongString")    ,
                next(null)
            ),
            next(null)
        );
        closeAndCount();
    }

    @ParameterizedTest(name = "constructFromBytes={0}")
    @ValueSource(booleans = {true, false})
    public void lobsNewBytes(boolean constructFromBytes) throws Exception {
        final byte[] blobBytes = "abcdef".getBytes(StandardCharsets.UTF_8);
        final byte[] clobBytes = "ghijklmnopqrstuv".getBytes(StandardCharsets.UTF_8);
        reader = readerFor(
            writer -> {
                writer.writeBlob(blobBytes);
                writer.writeClob(clobBytes);
                writer.setTypeAnnotations("foo");
                writer.writeBlob(blobBytes);
                writer.stepIn(IonType.STRUCT);
                writer.setFieldName("bar");
                writer.writeClob(clobBytes);
                writer.stepOut();
            },
            constructFromBytes
        );
        assertSequence(
            next(IonType.BLOB), newBytesValue(blobBytes),
            next(IonType.CLOB), newBytesValue(clobBytes),
            next(IonType.BLOB), annotations("foo"), newBytesValue(blobBytes),
            container(IonType.STRUCT,
                next("bar", IonType.CLOB), newBytesValue(clobBytes),
                next(null)
            ),
            next(null)
        );
        closeAndCount();
    }

    @ParameterizedTest(name = "constructFromBytes={0}")
    @ValueSource(booleans = {true, false})
    public void lobsGetBytes(boolean constructFromBytes) throws Exception {
        final byte[] blobBytes = "abcdef".getBytes(StandardCharsets.UTF_8);
        final byte[] clobBytes = "ghijklmnopqrstuv".getBytes(StandardCharsets.UTF_8);
        reader = readerFor(
            writer -> {
                writer.writeBlob(blobBytes);
                writer.writeClob(clobBytes);
                writer.setTypeAnnotations("foo");
                writer.writeBlob(blobBytes);
                writer.stepIn(IonType.STRUCT);
                writer.setFieldName("bar");
                writer.writeClob(clobBytes);
                writer.stepOut();
            },
            constructFromBytes
        );

        byte[] fullBlob = new byte[blobBytes.length];
        byte[] partialClob = new byte[clobBytes.length];
        assertSequence(
            next(IonType.BLOB), getBytesValue(fullBlob, 0, fullBlob.length, fullBlob.length)
        );
        assertArrayEquals(blobBytes, fullBlob);
        assertSequence(
            next(IonType.CLOB), getBytesValue(partialClob, 0, 3, 3), getBytesValue(partialClob, 3, clobBytes.length - 3, clobBytes.length - 3)
        );
        assertArrayEquals(clobBytes, partialClob);
        Arrays.fill(fullBlob, (byte) 0);
        Arrays.fill(partialClob, (byte) 0);
        assertSequence(
            next(IonType.BLOB), annotations("foo"), getBytesValue(fullBlob, 0, 100000, fullBlob.length),
            container(IonType.STRUCT,
                next(IonType.CLOB), getBytesValue(partialClob, 0, 5, 5), getBytesValue(partialClob, 5, 100000, clobBytes.length - 5),
                next(null)
            ),
            next(null)
        );
        assertArrayEquals(clobBytes, partialClob);
        closeAndCount();
    }

    @ParameterizedTest(name = "constructFromBytes={0}")
    @ValueSource(booleans = {true, false})
    public void nopPad(boolean constructFromBytes) throws Exception {
        reader = readerFor(
            constructFromBytes,
            // One byte no-op pad.
            0x00,
            // Two byte no-op pad.
            0x01, 0xFF,
            // Int 0.
            0x20,
            // Three byte no-op pad.
            0x02, 0x99, 0x42,
            // 16-byte no-op pad.
            0x0E, 0x8E,
            0x00, 0x00, 0x00, 0x00, 0x00, 0x00, 0x00, 0x00, 0x00, 0x00, 0x00, 0x00, 0x00, 0x00,
            // Int 1.
            0x21, 0x01,
            // Struct with no-op pad at the start.
            0xD9,
            // Field SID 0.
            0x80,
            // Five byte no-op pad.
            0x04, 0x00, 0x00, 0x00, 0x00,
            // Field SID 4 ("name").
            0x84,
            // Int -1.
            0x31, 0x01,
            // Struct (empty) with no-op pad at the end.
            0xD8,
            // Field SID 0.
            0x80,
            // Seven byte no-op pad.
            0x06, 0x00, 0x00, 0x00, 0x00, 0x00, 0x00,
            // List (empty) with long no-op pad.
            0xBE,
            // Length 16.
            0x90,
            // 16-byte no-op pad.
            0x0E, 0x8E,
            0x00, 0x00, 0x00, 0x00, 0x00, 0x00, 0x00, 0x00, 0x00, 0x00, 0x00, 0x00, 0x00, 0x00
        );
        assertSequence(
            next(IonType.INT), intValue(0),
            next(IonType.INT), intValue(1),
            container(IonType.STRUCT,
                next(IonType.INT), intValue(-1),
                next(null)
            ),
            container(IonType.STRUCT,
                next(null)
            ),
            container(IonType.LIST,
                next(null)
            ),
            next(null)
        );
        closeAndCount();
    }

    @ParameterizedTest(name = "constructFromBytes={0}")
    @ValueSource(booleans = {true, false})
    public void symbolTableWithImportsThenSymbols(boolean constructFromBytes) throws Exception {
        SimpleCatalog catalog = new SimpleCatalog();
        catalog.putTable(SYSTEM.newSharedSymbolTable("foo", 1, Arrays.asList("abc", "def").iterator()));
        readerBuilder = readerBuilder.withCatalog(catalog);
        writerBuilder = writerBuilder.withCatalog(catalog);

        reader = readerFor(
            writer -> {
                writer.setTypeAnnotations("$ion_symbol_table");
                writer.stepIn(IonType.STRUCT);
                writer.setFieldName("imports");
                writer.stepIn(IonType.LIST);
                writer.stepIn(IonType.STRUCT);
                writer.setFieldName("name");
                writer.writeString("foo");
                writer.setFieldName("version");
                writer.writeInt(1);
                writer.setFieldName("max_id");
                writer.writeInt(2);
                writer.stepOut();
                writer.stepOut();
                writer.setFieldName("symbols");
                writer.stepIn(IonType.LIST);
                writer.writeString("ghi");
                writer.stepOut();
                writer.stepOut();
                writer.writeSymbol("abc");
                writer.writeSymbol("def");
                writer.writeSymbol("ghi");
            },
            constructFromBytes
        );
        assertSequence(
            next(IonType.SYMBOL), stringValue("abc"),
            next(IonType.SYMBOL), stringValue("def"),
            next(IonType.SYMBOL), stringValue("ghi"),
            next(null)
        );
        closeAndCount();
    }

    @ParameterizedTest(name = "constructFromBytes={0}")
    @ValueSource(booleans = {true, false})
    public void symbolTableWithSymbolsThenImports(boolean constructFromBytes) throws Exception {
        SimpleCatalog catalog = new SimpleCatalog();
        catalog.putTable(SYSTEM.newSharedSymbolTable("foo", 1, Arrays.asList("abc", "def").iterator()));
        readerBuilder = readerBuilder.withCatalog(catalog);

        reader = readerFor(
            (writer, out) -> {
                SymbolTable systemTable = SharedSymbolTable.getSystemSymbolTable(1);
                writer.addTypeAnnotationSymbol(systemTable.findSymbol("$ion_symbol_table"));
                writer.stepIn(IonType.STRUCT);
                writer.setFieldNameSymbol(systemTable.findSymbol("symbols"));
                writer.stepIn(IonType.LIST);
                writer.writeString("ghi");
                writer.stepOut();
                writer.setFieldNameSymbol(systemTable.findSymbol("imports"));
                writer.stepIn(IonType.LIST);
                writer.stepIn(IonType.STRUCT);
                writer.setFieldNameSymbol(systemTable.findSymbol("name"));
                writer.writeString("foo");
                writer.setFieldNameSymbol(systemTable.findSymbol("version"));
                writer.writeInt(1);
                writer.setFieldNameSymbol(systemTable.findSymbol("max_id"));
                writer.writeInt(2);
                writer.stepOut();
                writer.stepOut();
                writer.stepOut();
                writer.writeSymbolToken(10);
                writer.writeSymbolToken(11);
                writer.writeSymbolToken(12);
            },
            constructFromBytes
        );
        assertSequence(
            next(IonType.SYMBOL), stringValue("abc"),
            next(IonType.SYMBOL), stringValue("def"),
            next(IonType.SYMBOL), stringValue("ghi"),
            next(null)
        );
        closeAndCount();
    }

    @ParameterizedTest(name = "constructFromBytes={0}")
    @ValueSource(booleans = {true, false})
    public void symbolTableWithManySymbolsThenImports(boolean constructFromBytes) throws Exception {
        SimpleCatalog catalog = new SimpleCatalog();
        catalog.putTable(SYSTEM.newSharedSymbolTable("foo", 1, Arrays.asList("abc", "def").iterator()));
        readerBuilder = readerBuilder.withCatalog(catalog);

        reader = readerFor(
            (writer, out) -> {
                SymbolTable systemTable = SharedSymbolTable.getSystemSymbolTable(1);
                writer.addTypeAnnotationSymbol(systemTable.findSymbol("$ion_symbol_table"));
                writer.stepIn(IonType.STRUCT);
                writer.setFieldNameSymbol(systemTable.findSymbol("symbols"));
                writer.stepIn(IonType.LIST);
                writer.writeString("ghi");
                writer.writeString("jkl");
                writer.writeString("mno");
                writer.writeString("pqr");
                writer.stepOut();
                writer.setFieldNameSymbol(systemTable.findSymbol("imports"));
                writer.stepIn(IonType.LIST);
                writer.stepIn(IonType.STRUCT);
                writer.setFieldNameSymbol(systemTable.findSymbol("name"));
                writer.writeString("foo");
                writer.setFieldNameSymbol(systemTable.findSymbol("version"));
                writer.writeInt(1);
                writer.setFieldNameSymbol(systemTable.findSymbol("max_id"));
                writer.writeInt(2);
                writer.stepOut();
                writer.stepOut();
                writer.stepOut();
                writer.writeSymbolToken(10);
                writer.writeSymbolToken(11);
                writer.writeSymbolToken(12);
                writer.writeSymbolToken(13);
                writer.writeSymbolToken(14);
                writer.writeSymbolToken(15);
            },
            constructFromBytes
        );
        assertSequence(
            next(IonType.SYMBOL), stringValue("abc"),
            next(IonType.SYMBOL), stringValue("def"),
            next(IonType.SYMBOL), stringValue("ghi"),
            next(IonType.SYMBOL), stringValue("jkl"),
            next(IonType.SYMBOL), stringValue("mno"),
            next(IonType.SYMBOL), stringValue("pqr"),
            next(null)
        );
        closeAndCount();
    }

    @ParameterizedTest(name = "constructFromBytes={0}")
    @ValueSource(booleans = {true, false})
    public void multipleSymbolTablesWithSymbolsThenImports(boolean constructFromBytes) throws Exception {
        SimpleCatalog catalog = new SimpleCatalog();
        catalog.putTable(SYSTEM.newSharedSymbolTable("foo", 1, Arrays.asList("abc", "def").iterator()));
        catalog.putTable(SYSTEM.newSharedSymbolTable("bar", 1, Collections.singletonList("baz").iterator()));
        readerBuilder = readerBuilder.withCatalog(catalog);

        reader = readerFor(
            (writer, out) -> {
                SymbolTable systemTable = SharedSymbolTable.getSystemSymbolTable(1);
                writer.addTypeAnnotationSymbol(systemTable.findSymbol("$ion_symbol_table"));
                writer.stepIn(IonType.STRUCT);
                writer.setFieldNameSymbol(systemTable.findSymbol("symbols"));
                writer.stepIn(IonType.LIST);
                writer.writeString("ghi");
                writer.stepOut();
                writer.setFieldNameSymbol(systemTable.findSymbol("imports"));
                writer.stepIn(IonType.LIST);
                writer.stepIn(IonType.STRUCT);
                writer.setFieldNameSymbol(systemTable.findSymbol("name"));
                writer.writeString("foo");
                writer.setFieldNameSymbol(systemTable.findSymbol("version"));
                writer.writeInt(1);
                writer.setFieldNameSymbol(systemTable.findSymbol("max_id"));
                writer.writeInt(2);
                writer.stepOut();
                writer.stepOut();
                writer.stepOut();
                writer.writeSymbolToken(10);
                writer.writeSymbolToken(11);
                writer.writeSymbolToken(12);
                writer.addTypeAnnotationSymbol(systemTable.findSymbol("$ion_symbol_table"));
                writer.stepIn(IonType.STRUCT);
                writer.setFieldNameSymbol(systemTable.findSymbol("symbols"));
                writer.stepIn(IonType.LIST);
                writer.writeString("xyz");
                writer.writeString("uvw");
                writer.writeString("rst");
                writer.stepOut();
                writer.setFieldNameSymbol(systemTable.findSymbol("imports"));
                writer.stepIn(IonType.LIST);
                writer.stepIn(IonType.STRUCT);
                writer.setFieldNameSymbol(systemTable.findSymbol("name"));
                writer.writeString("bar");
                writer.setFieldNameSymbol(systemTable.findSymbol("version"));
                writer.writeInt(1);
                writer.setFieldNameSymbol(systemTable.findSymbol("max_id"));
                writer.writeInt(1);
                writer.stepOut();
                writer.stepOut();
                writer.stepOut();
                writer.writeSymbolToken(10);
                writer.writeSymbolToken(11);
                writer.writeSymbolToken(12);
                writer.writeSymbolToken(13);
            },
            constructFromBytes
        );
        assertSequence(
            next(IonType.SYMBOL), stringValue("abc")
        );
        SymbolTable[] imports = reader.getSymbolTable().getImportedTables();
        assertEquals(1, imports.length);
        assertEquals("foo", imports[0].getName());
        assertSequence(
            next(IonType.SYMBOL), stringValue("def"),
            next(IonType.SYMBOL), stringValue("ghi"),
            next(IonType.SYMBOL), stringValue("baz"),
            next(IonType.SYMBOL)
        );
        imports = reader.getSymbolTable().getImportedTables();
        assertEquals(1, imports.length);
        assertEquals("bar", imports[0].getName());
        assertSequence(
            stringValue("xyz"),
            next(IonType.SYMBOL), stringValue("uvw"),
            next(IonType.SYMBOL), stringValue("rst"),
            next(null)
        );
        closeAndCount();
    }

    @ParameterizedTest(name = "constructFromBytes={0}")
    @ValueSource(booleans = {true, false})
    public void ivmResetsImports(boolean constructFromBytes) throws Exception {
        SimpleCatalog catalog = new SimpleCatalog();
        catalog.putTable(SYSTEM.newSharedSymbolTable("foo", 1, Arrays.asList("abc", "def").iterator()));
        readerBuilder = readerBuilder.withCatalog(catalog);

        reader = readerFor(
            (writer, out) -> {
                SymbolTable systemTable = SharedSymbolTable.getSystemSymbolTable(1);
                writer.addTypeAnnotationSymbol(systemTable.findSymbol("$ion_symbol_table"));
                writer.stepIn(IonType.STRUCT);
                writer.setFieldNameSymbol(systemTable.findSymbol("symbols"));
                writer.stepIn(IonType.LIST);
                writer.writeString("ghi");
                writer.stepOut();
                writer.setFieldNameSymbol(systemTable.findSymbol("imports"));
                writer.stepIn(IonType.LIST);
                writer.stepIn(IonType.STRUCT);
                writer.setFieldNameSymbol(systemTable.findSymbol("name"));
                writer.writeString("foo");
                writer.setFieldNameSymbol(systemTable.findSymbol("version"));
                writer.writeInt(1);
                writer.setFieldNameSymbol(systemTable.findSymbol("max_id"));
                writer.writeInt(2);
                writer.stepOut();
                writer.stepOut();
                writer.stepOut();
                writer.writeSymbolToken(10);
                writer.writeSymbolToken(11);
                writer.writeSymbolToken(12);
                writer.close();
                out.write(_Private_IonConstants.BINARY_VERSION_MARKER_1_0);
                out.write(0x20);
            },
            constructFromBytes
        );
        assertSequence(
            next(IonType.SYMBOL), stringValue("abc")
        );
        SymbolTable[] imports = reader.getSymbolTable().getImportedTables();
        assertEquals(1, imports.length);
        assertEquals("foo", imports[0].getName());
        assertSequence(
            next(IonType.SYMBOL), stringValue("def"),
            next(IonType.SYMBOL), stringValue("ghi"),
            next(IonType.INT)
        );
        assertTrue(reader.getSymbolTable().isSystemTable());
        assertSequence(
            intValue(0),
            next(null)
        );
        closeAndCount();
    }

    @ParameterizedTest(name = "constructFromBytes={0}")
    @ValueSource(booleans = {true, false})
    public void symbolsAsTokens(boolean constructFromBytes) throws Exception {
        reader = readerFor("{foo: uvw::abc, bar: qrs::xyz::def}", constructFromBytes);
        assertSequence(
            container(IonType.STRUCT,
                next(IonType.SYMBOL), fieldNameSymbol("foo"), annotationSymbols("uvw"), symbolValue("abc"),
                next(IonType.SYMBOL), fieldNameSymbol("bar"), annotationSymbols("qrs", "xyz"), symbolValue("def")
            ),
            next(null)
        );
        closeAndCount();
    }

    @ParameterizedTest(name = "constructFromBytes={0}")
    @ValueSource(booleans = {true, false})
    public void intNegativeZeroFails(boolean constructFromBytes) throws Exception {
        reader = readerFor(constructFromBytes, 0x31, 0x00);
        reader.next();
        assertThrows(IonException.class, () -> reader.longValue());
        reader.close();
    }

    @ParameterizedTest(name = "constructFromBytes={0}")
    @ValueSource(booleans = {true, false})
    public void bigIntNegativeZeroFails(boolean constructFromBytes) throws Exception {
        reader = readerFor(constructFromBytes, 0x31, 0x00);
        reader.next();
        assertThrows(IonException.class, () -> reader.bigIntegerValue());
        reader.close();
    }

    @ParameterizedTest(name = "constructFromBytes={0}")
    @ValueSource(booleans = {true, false})
    public void listWithLengthTooShortFails(boolean constructFromBytes) throws Exception {
        reader = readerFor(constructFromBytes, 0xB1, 0x21, 0x01);
        nextExpect(IonType.LIST);
        stepIn();
        assertThrows(IonException.class, () -> reader.next());
        reader.close();
    }

    @ParameterizedTest(name = "constructFromBytes={0}")
    @ValueSource(booleans = {true, false})
    public void listWithContainerValueLengthTooShortFails(boolean constructFromBytes) throws Exception {
        reader = readerFor(constructFromBytes, 0xB2, 0xB2, 0x21, 0x01);
        nextExpect(IonType.LIST);
        stepIn();
        assertThrows(IonException.class, () -> reader.next());
        reader.close();
    }

    @ParameterizedTest(name = "constructFromBytes={0}")
    @ValueSource(booleans = {true, false})
    public void listWithVariableLengthTooShortFails(boolean constructFromBytes) throws Exception {
        reader = readerFor(constructFromBytes, 0xBE, 0x81, 0x21, 0x01);
        nextExpect(IonType.LIST);
        stepIn();
        assertThrows(IonException.class, () -> reader.next());
        reader.close();
    }

    @ParameterizedTest(name = "constructFromBytes={0}")
    @ValueSource(booleans = {true, false})
    public void noOpPadTooShort1(boolean constructFromBytes) throws Exception {
        reader = readerFor(constructFromBytes, 0x37, 0x80, 0x00, 0x00, 0x00, 0x00, 0x00, 0x00, 0x01);
        nextExpect(IonType.INT);
        assertThrows(IonException.class, () -> {
            reader.next();
            reader.close();
        });
    }

    @ParameterizedTest(name = "constructFromBytes={0}")
    @ValueSource(booleans = {true, false})
    public void noOpPadTooShort2(boolean constructFromBytes) throws Exception {
        reader = readerFor(
            constructFromBytes,
            0x0e, 0x90, 0x00, 0xde, 0xad, 0xbe, 0xef, 0xca, 0xfe, 0x00, 0x00, 0x00, 0x00, 0x00, 0x00, 0x00, 0x00
        );
        assertThrows(IonException.class, () -> {
            reader.next();
            reader.close();
        });
    }

    @ParameterizedTest(name = "constructFromBytes={0}")
    @ValueSource(booleans = {true, false})
    public void nopPadOneByte(boolean constructFromBytes) throws Exception {
        reader = readerFor(constructFromBytes, 0);
        assertSequence(next(null));
        closeAndCount();
        reader.close();
    }

    @ParameterizedTest(name = "constructFromBytes={0}")
    @ValueSource(booleans = {true, false})
    public void localSidOutOfRangeStringValue(boolean constructFromBytes) throws Exception {
        reader = readerFor(constructFromBytes, 0x71, 0x0A); // SID 10
        nextExpect(IonType.SYMBOL);
        assertThrows(IonException.class, () -> reader.stringValue());
        reader.close();
    }

    @ParameterizedTest(name = "constructFromBytes={0}")
    @ValueSource(booleans = {true, false})
    public void localSidOutOfRangeSymbolValue(boolean constructFromBytes) throws Exception {
        reader = readerFor(constructFromBytes, 0x71, 0x0A); // SID 10
        nextExpect(IonType.SYMBOL);
        assertThrows(IonException.class, () -> reader.symbolValue());
        reader.close();
    }

    @ParameterizedTest(name = "constructFromBytes={0}")
    @ValueSource(booleans = {true, false})
    public void localSidOutOfRangeFieldName(boolean constructFromBytes) throws Exception {
        reader = readerFor(
            constructFromBytes,
            0xD2, // Struct, length 2
            0x8A, // SID 10
            0x20 // int 0
        );
        nextExpect(IonType.STRUCT);
        stepIn();
        nextExpect(IonType.INT);
        assertThrows(IonException.class, () -> reader.getFieldName());
        reader.close();
    }

    @ParameterizedTest(name = "constructFromBytes={0}")
    @ValueSource(booleans = {true, false})
    public void localSidOutOfRangeFieldNameSymbol(boolean constructFromBytes) throws Exception {
        reader = readerFor(
            constructFromBytes,
            0xD2, // Struct, length 2
            0x8A, // SID 10
            0x20 // int 0
        );
        nextExpect(IonType.STRUCT);
        stepIn();
        nextExpect(IonType.INT);
        assertThrows(IonException.class, () -> reader.getFieldNameSymbol());
        reader.close();
    }

    @ParameterizedTest(name = "constructFromBytes={0}")
    @ValueSource(booleans = {true, false})
    public void localSidOutOfRangeAnnotation(boolean constructFromBytes) throws Exception {
        reader = readerFor(
            constructFromBytes,
            0xE3, // Annotation wrapper, length 3
            0x81, // annotation SID length 1
            0x8A, // SID 10
            0x20 // int 0
        );
        nextExpect(IonType.INT);
        assertThrows(IonException.class, () -> reader.getTypeAnnotations());
        reader.close();
    }

    @ParameterizedTest(name = "constructFromBytes={0}")
    @ValueSource(booleans = {true, false})
    public void localSidOutOfRangeAnnotationSymbol(boolean constructFromBytes) throws Exception {
        reader = readerFor(
            constructFromBytes,
            0xE3, // Annotation wrapper, length 3
            0x81, // annotation SID length 1
            0x8A, // SID 10
            0x20 // int 0
        );
        nextExpect(IonType.INT);
        assertThrows(IonException.class, () -> reader.getTypeAnnotationSymbols());
        reader.close();
    }

    @ParameterizedTest(name = "constructFromBytes={0}")
    @ValueSource(booleans = {true, false})
    public void localSidOutOfRangeIterateAnnotations(boolean constructFromBytes) throws Exception {
        reader = readerFor(
            constructFromBytes,
            0xE3, // Annotation wrapper, length 3
            0x81, // annotation SID length 1
            0x8A, // SID 10
            0x20 // int 0
        );
        nextExpect(IonType.INT);
        Iterator<String> annotationIterator = reader.iterateTypeAnnotations();
        assertThrows(IonException.class, annotationIterator::next);
        reader.close();
    }

    @ParameterizedTest(name = "constructFromBytes={0}")
    @ValueSource(booleans = {true, false})
    public void stepInOnScalarFails(boolean constructFromBytes) throws Exception {
        reader = readerFor(constructFromBytes, 0x20);
        nextExpect(IonType.INT);
        assertThrows(IllegalStateException.class, reader::stepIn);
        reader.close();
    }

    @ParameterizedTest(name = "constructFromBytes={0}")
    @ValueSource(booleans = {true, false})
    public void stepInBeforeNextFails(boolean constructFromBytes) throws Exception {
        reader = readerFor(constructFromBytes, 0xD2, 0x84, 0xD0);
        reader.next();
        stepIn();
        assertThrows(IllegalStateException.class, reader::stepIn);
        reader.close();
    }

    @ParameterizedTest(name = "constructFromBytes={0}")
    @ValueSource(booleans = {true, false})
    public void stepOutAtDepthZeroFails(boolean constructFromBytes) throws Exception {
        reader = readerFor(constructFromBytes, 0x20);
        reader.next();
        assertThrows(IllegalStateException.class, reader::stepOut);
        reader.close();
    }

    @ParameterizedTest(name = "constructFromBytes={0}")
    @ValueSource(booleans = {true, false})
    public void byteSizeNotOnLobFails(boolean constructFromBytes) throws Exception {
        reader = readerFor(constructFromBytes, 0x20);
        reader.next();
        assertThrows(IonException.class, () -> reader.byteSize());
        reader.close();
    }

    @ParameterizedTest(name = "constructFromBytes={0}")
    @ValueSource(booleans = {true, false})
    public void doubleValueOnIntFails(boolean constructFromBytes) throws Exception {
        reader = readerFor(constructFromBytes, 0x20);
        reader.next();
        assertThrows(IllegalStateException.class, () -> reader.doubleValue());
        reader.close();
    }

    @ParameterizedTest(name = "constructFromBytes={0}")
    @ValueSource(booleans = {true, false})
    public void floatWithInvalidLengthFails(boolean constructFromBytes) throws Exception {
        reader = readerFor(constructFromBytes, 0x43, 0x01, 0x02, 0x03);
        assertThrows(IonException.class, () -> {
            reader.next();
            reader.close();
        });
    }

    @ParameterizedTest(name = "constructFromBytes={0}")
    @ValueSource(booleans = {true, false})
    public void invalidTypeIdFFailsAtTopLevel(boolean constructFromBytes) throws Exception {
        reader = readerFor(constructFromBytes, 0xF0);
        assertThrows(IonException.class, () -> {
            reader.next();
            reader.close();
        });
    }

    @ParameterizedTest(name = "constructFromBytes={0}")
    @ValueSource(booleans = {true, false})
    public void invalidTypeIdFFailsBelowTopLevel(boolean constructFromBytes) throws Exception {
        reader = readerFor(constructFromBytes, 0xB1, 0xF0);
        reader.next();
        stepIn();
        assertThrows(IonException.class, () -> reader.next());
        reader.close();
    }

    @ParameterizedTest(name = "constructFromBytes={0}")
    @ValueSource(booleans = {true, false})
    public void reallyLargeString(boolean constructFromBytes) throws Exception {
        StringBuilder sb = new StringBuilder();
        // 8192 is a arbitrarily large; it requires a couple bytes of length, and it doesn't fit in the preallocated
        // string decoding buffer of size 4096.
        for (int i = 0; i < 8192; i++) {
            sb.append('a');
        }
        String string = sb.toString();
        reader = readerFor("\"" + string + "\"", constructFromBytes);
        assertSequence(
            next(IonType.STRING), stringValue(string),
            next(null)
        );
        closeAndCount();
    }

    @ParameterizedTest
    @CsvSource({
        "true, true",
        "true, false",
        "false, true",
        "false, false"
    })
    public void skipReallyLargeStringInContainer(boolean constructFromBytes, boolean incremental) throws Exception {
        StringBuilder sb = new StringBuilder();
        // 70000 is greater than twice the default buffer size of 32768. This ensures that the string, when skipped,
        // will not be fully contained in the buffer.
        for (int i = 0; i < 70000; i++) {
            sb.append('a');
        }
        String string = sb.toString();
        readerBuilder = readerBuilder.withIncrementalReadingEnabled(incremental);
        reader = readerFor("{foo: \"" + string + "\"}", constructFromBytes);
        assertSequence(
            container(IonType.STRUCT,
                next(IonType.STRING)
                // This is an early-step out that causes the string value to be skipped.
            ),
            next(null)
        );
        closeAndCount();
    }

    @ParameterizedTest(name = "constructFromBytes={0}")
    @ValueSource(booleans = {true, false})
    public void nopPadInAnnotationWrapperFails(boolean constructFromBytes) throws Exception {
        reader = readerFor(
            constructFromBytes,
            0xB5, // list
            0xE4, // annotation wrapper
            0x81, // 1 byte of annotations
            0x84, // annotation: "name"
            0x01, // 2-byte no-op pad
            0x00
        );
        reader.next();
        stepIn();
        assertThrows(IonException.class, () -> reader.next());
        reader.close();
    }

    @ParameterizedTest(name = "constructFromBytes={0}")
    @ValueSource(booleans = {true, false})
    public void nestedAnnotationWrapperFails(boolean constructFromBytes) throws Exception {
        reader = readerFor(
            constructFromBytes,
            0xB5, // list
            0xE4, // annotation wrapper
            0x81, // 1 byte of annotations
            0x84, // annotation: "name"
            0xE3, // annotation wrapper
            0x81, // 1 byte of annotations
            0x84, // annotation: "name"
            0x20  // int 0
        );
        reader.next();
        stepIn();
        assertThrows(IonException.class, () -> reader.next());
        reader.close();
    }

    @ParameterizedTest(name = "constructFromBytes={0}")
    @ValueSource(booleans = {true, false})
    public void annotationWrapperLengthMismatchFails(boolean constructFromBytes) throws Exception {
        reader = readerFor(
            constructFromBytes,
            0xB5, // list
            0xE4, // annotation wrapper
            0x81, // 1 byte of annotations
            0x84, // annotation: "name"
            0x20, // int 0
            0x20  // next value
        );
        reader.next();
        stepIn();
        assertThrows(IonException.class, () -> reader.next());
        reader.close();
    }

    @ParameterizedTest(name = "constructFromBytes={0}")
    @ValueSource(booleans = {true, false})
    public void annotationWrapperVariableLengthMismatchFails(boolean constructFromBytes) throws Exception {
        reader = readerFor(
            constructFromBytes,
            0xBE, // list
            0x90, // Length 16
            0xEE, // annotation wrapper
            0x8E, // Length 14
            0x81, // 1 byte of annotations
            0x84, // annotation: "name"
            0x89, // String length 9 (should be 11)
            '1', '2', '3', '4', '5', '6', '7', '8', // String value
            0x21, 0x01, // next value
            0x20 // Another value
        );
        reader.next();
        stepIn();
        assertThrows(IonException.class, () -> reader.next());
        reader.close();
    }

    @ParameterizedTest(name = "constructFromBytes={0}")
    @ValueSource(booleans = {true, false})
    public void multipleSymbolTableImportsFieldsFails(boolean constructFromBytes) throws Exception {
        reader = readerFor(
            (writer, out) -> {
                SymbolTable systemTable = SharedSymbolTable.getSystemSymbolTable(1);
                writer.addTypeAnnotationSymbol(systemTable.findSymbol("$ion_symbol_table"));
                writer.stepIn(IonType.STRUCT);
                writer.setFieldNameSymbol(systemTable.findSymbol("imports"));
                writer.stepIn(IonType.LIST);
                writer.stepIn(IonType.STRUCT);
                writer.setFieldNameSymbol(systemTable.findSymbol("name"));
                writer.writeString("bar");
                writer.setFieldNameSymbol(systemTable.findSymbol("version"));
                writer.writeInt(1);
                writer.setFieldNameSymbol(systemTable.findSymbol("max_id"));
                writer.writeInt(1);
                writer.stepOut();
                writer.stepOut();
                writer.setFieldNameSymbol(systemTable.findSymbol("symbols"));
                writer.stepIn(IonType.LIST);
                writer.writeString("ghi");
                writer.stepOut();
                writer.setFieldNameSymbol(systemTable.findSymbol("imports"));
                writer.stepIn(IonType.LIST);
                writer.stepIn(IonType.STRUCT);
                writer.setFieldNameSymbol(systemTable.findSymbol("name"));
                writer.writeString("foo");
                writer.setFieldNameSymbol(systemTable.findSymbol("version"));
                writer.writeInt(1);
                writer.setFieldNameSymbol(systemTable.findSymbol("max_id"));
                writer.writeInt(2);
                writer.stepOut();
                writer.stepOut();
                writer.stepOut();
                writer.writeSymbolToken(10);
            },
            constructFromBytes
        );

        assertThrows(IonException.class, () -> reader.next());
        reader.close();
    }

    @ParameterizedTest(name = "constructFromBytes={0}")
    @ValueSource(booleans = {true, false})
    public void multipleSymbolTableSymbolsFieldsFails(boolean constructFromBytes) throws Exception {
        reader = readerFor(
            (writer, out) -> {
                SymbolTable systemTable = SharedSymbolTable.getSystemSymbolTable(1);
                writer.addTypeAnnotationSymbol(systemTable.findSymbol("$ion_symbol_table"));
                writer.stepIn(IonType.STRUCT);
                writer.setFieldNameSymbol(systemTable.findSymbol("imports"));
                writer.stepIn(IonType.LIST);
                writer.stepIn(IonType.STRUCT);
                writer.setFieldNameSymbol(systemTable.findSymbol("name"));
                writer.writeString("bar");
                writer.setFieldNameSymbol(systemTable.findSymbol("version"));
                writer.writeInt(1);
                writer.setFieldNameSymbol(systemTable.findSymbol("max_id"));
                writer.writeInt(1);
                writer.stepOut();
                writer.stepOut();
                writer.setFieldNameSymbol(systemTable.findSymbol("symbols"));
                writer.stepIn(IonType.LIST);
                writer.writeString("ghi");
                writer.stepOut();
                writer.setFieldNameSymbol(systemTable.findSymbol("symbols"));
                writer.stepIn(IonType.LIST);
                writer.writeString("abc");
                writer.stepOut();
                writer.stepOut();
                writer.writeSymbolToken(10);
            },
            constructFromBytes
        );
        
        assertThrows(IonException.class, () -> reader.next());
        reader.close();
    }

    @ParameterizedTest(name = "constructFromBytes={0}")
    @ValueSource(booleans = {true, false})
    public void nonStringInSymbolsListCreatesNullSlot(boolean constructFromBytes) throws Exception {
        reader = readerFor((
            writer, out) -> {
                SymbolTable systemTable = SharedSymbolTable.getSystemSymbolTable(1);
                writer.addTypeAnnotationSymbol(systemTable.findSymbol("$ion_symbol_table"));
                writer.stepIn(IonType.STRUCT);
                writer.setFieldNameSymbol(systemTable.findSymbol("symbols"));
                writer.stepIn(IonType.LIST);
                writer.writeString(null);
                writer.writeString("abc");
                writer.writeInt(123);
                writer.stepOut();
                writer.stepOut();
                writer.writeSymbolToken(10);
                writer.writeSymbolToken(11);
                writer.writeSymbolToken(12);
            },
            constructFromBytes
        );
        assertSequence(
            next(IonType.SYMBOL), symbolValue(0),
            next(IonType.SYMBOL), symbolValue("abc"),
            next(IonType.SYMBOL), symbolValue(0),
            next(null)
        );
        closeAndCount();
    }

    @ParameterizedTest(name = "constructFromBytes={0}")
    @ValueSource(booleans = {true, false})
    public void symbolTableWithMultipleImportsCorrectlyAssignsImportLocations(boolean constructFromBytes) throws Exception {
        SimpleCatalog catalog = new SimpleCatalog();
        catalog.putTable(SYSTEM.newSharedSymbolTable("foo", 1, Arrays.asList("abc", "def").iterator()));
        catalog.putTable(SYSTEM.newSharedSymbolTable("bar", 1, Arrays.asList("123", "456").iterator()));
        readerBuilder = readerBuilder.withCatalog(catalog);

        reader = readerFor(
            (writer, out) -> {
                SymbolTable systemTable = SharedSymbolTable.getSystemSymbolTable(1);
                writer.addTypeAnnotationSymbol(systemTable.findSymbol("$ion_symbol_table"));
                writer.stepIn(IonType.STRUCT);
                writer.setFieldNameSymbol(systemTable.findSymbol("imports"));
                writer.stepIn(IonType.LIST);
                writer.stepIn(IonType.STRUCT);
                writer.setFieldNameSymbol(systemTable.findSymbol("name"));
                writer.writeString("foo");
                writer.setFieldNameSymbol(systemTable.findSymbol("version"));
                writer.writeInt(1);
                writer.setFieldNameSymbol(systemTable.findSymbol("max_id"));
                writer.writeInt(4); // The matching shared symbol table in the catalog only declares two symbols.
                writer.stepOut();
                writer.stepIn(IonType.STRUCT);
                writer.setFieldNameSymbol(systemTable.findSymbol("name"));
                writer.writeString("bar");
                writer.setFieldNameSymbol(systemTable.findSymbol("version"));
                writer.writeInt(1);
                writer.setFieldNameSymbol(systemTable.findSymbol("max_id"));
                // The matching shared symbol table in the catalog declares two symbols, but only one is used.
                writer.writeInt(1);
                writer.stepOut();
                writer.stepIn(IonType.STRUCT);
                writer.setFieldNameSymbol(systemTable.findSymbol("name"));
                writer.writeString("baz"); // There is no match in the catalog; all symbols have unknown text.
                writer.setFieldNameSymbol(systemTable.findSymbol("version"));
                writer.writeInt(1);
                writer.setFieldNameSymbol(systemTable.findSymbol("max_id"));
                writer.writeInt(2);
                writer.stepOut();
                writer.stepOut();
                writer.stepOut();
                writer.writeSymbolToken(10); // abc
                writer.writeSymbolToken(11); // def
                writer.writeSymbolToken(12); // unknown text, import SID 3 (from foo)
                writer.writeSymbolToken(13); // unknown text, import SID 4 (from foo)
                writer.writeSymbolToken(14); // 123
                writer.writeSymbolToken(15); // unknown text, import SID 1 (from baz)
                writer.writeSymbolToken(16); // unknown text, import SID 2 (from baz)
            },
            constructFromBytes
        );

        assertSequence(
            next(IonType.SYMBOL), stringValue("abc"),
            next(IonType.SYMBOL), stringValue("def"),
            next(IonType.SYMBOL), symbolValue(null),
            next(IonType.SYMBOL), symbolValue(null),
            next(IonType.SYMBOL), stringValue("123"),
            next(IonType.SYMBOL), symbolValue(15),
            next(IonType.SYMBOL), symbolValue(16),
            next(null)
        );
        closeAndCount();
    }

    @ParameterizedTest(name = "constructFromBytes={0}")
    @ValueSource(booleans = {true, false})
    public void symbolTableSnapshotImplementsBasicMethods(boolean constructFromBytes) throws Exception {
        reader = readerFor("'abc'", constructFromBytes);
        reader.next();
        SymbolTable symbolTable = reader.getSymbolTable();
        assertNull(symbolTable.getName());
        assertEquals(0, symbolTable.getVersion());
        assertTrue(symbolTable.isLocalTable());
        assertTrue(symbolTable.isReadOnly());
        assertFalse(symbolTable.isSharedTable());
        assertFalse(symbolTable.isSystemTable());
        assertFalse(symbolTable.isSubstitute());
        symbolTable.makeReadOnly();
        assertEquals(10, symbolTable.getMaxId());
        assertEquals("abc", symbolTable.findKnownSymbol(10));
        assertNull(symbolTable.findKnownSymbol(symbolTable.getMaxId() + 1));
        assertThrows(IllegalArgumentException.class, () -> symbolTable.findKnownSymbol(-1));
        reader.close();
    }

    /**
     * Sets `readerBuilder`'s initial and maximum size bounds, and specifies the handler to use.
     * @param initialSize the initial buffer size.
     * @param maximumSize the maximum size to which the buffer may grow.
     * @param handler the unified handler for byte counting and oversized value handling.
     */
    private void setBufferBounds(int initialSize, int maximumSize, UnifiedTestHandler handler) {
        readerBuilder = readerBuilder.withBufferConfiguration(
            IonBufferConfiguration.Builder.standard()
                .withInitialBufferSize(initialSize)
                .withMaximumBufferSize(maximumSize)
                .onOversizedValue(handler)
                .onOversizedSymbolTable(handler)
                .onData(handler)
                .build()
        );
    }

    /**
     * Creates a bounded incremental reader over the given binary Ion, constructing a reader either from byte array or
     * from InputStream depending on the value of the parameter 'constructFromBytes'.
     * @param constructFromBytes whether to construct the reader from bytes or InputStream.
     * @param initialBufferSize the initial buffer size.
     * @param maximumBufferSize the maximum size to which the buffer may grow.
     * @param handler the unified handler for byte counting and oversized value handling.
     */
    private IonReader boundedReaderFor(boolean constructFromBytes, byte[] bytes, int initialBufferSize, int maximumBufferSize, UnifiedTestHandler handler) {
        byteCounter.set(0);
        setBufferBounds(initialBufferSize, maximumBufferSize, handler);
        return readerFor(readerBuilder, constructFromBytes, bytes);
    }

    /**
     * Creates a bounded incremental reader over the given binary Ion. This should only be used in cases where tests
     * exercise behavior that does not exist when constructing a reader over a fixed buffer via byte array. In all other
     * cases, use one of the other `readerFor` variants, which construct readers according to the 'constructFromBytes'
     * parameter.
     * @param initialBufferSize the initial buffer size.
     * @param maximumBufferSize the maximum size to which the buffer may grow.
     * @param handler the unified handler for byte counting and oversized value handling.
     */
    private IonReader boundedReaderFor(InputStream stream, int initialBufferSize, int maximumBufferSize, UnifiedTestHandler handler) {
        byteCounter.set(0);
        setBufferBounds(initialBufferSize, maximumBufferSize, handler);
        return readerFor(stream);
    }

    @ParameterizedTest(name = "constructFromBytes={0}")
    @ValueSource(booleans = {true, false})
    public void singleValueExceedsInitialBufferSize(boolean constructFromBytes) throws Exception {
        reader = boundedReaderFor(constructFromBytes, 
            toBinary("\"abcdefghijklmnopqrstuvwxyz\""),
            8,
            Integer.MAX_VALUE,
            byteCountingHandler
        );
        assertSequence(
            next(IonType.STRING), stringValue("abcdefghijklmnopqrstuvwxyz"),
            next(null)
        );
        closeAndCount();
    }

    @Test
    public void maximumBufferSizeTooSmallFails() {
        IonBufferConfiguration.Builder builder = IonBufferConfiguration.Builder.standard();
        builder
            .withMaximumBufferSize(builder.getMinimumMaximumBufferSize() - 1)
            .withInitialBufferSize(builder.getMinimumMaximumBufferSize() - 1)
            .onOversizedValue(builder.getNoOpOversizedValueHandler())
            .onOversizedSymbolTable(builder.getNoOpOversizedSymbolTableHandler())
            .onData(builder.getNoOpDataHandler());
        assertThrows(IllegalArgumentException.class, builder::build);
    }

    @Test
    public void maximumBufferSizeWithoutHandlerFails() {
        IonBufferConfiguration.Builder builder = IonBufferConfiguration.Builder.standard();
        builder
            .withMaximumBufferSize(9)
            .withInitialBufferSize(9);
        assertThrows(IllegalArgumentException.class, builder::build);
    }
    
    private void expectOversized(int numberOfValues) {
        assertEquals(numberOfValues, oversizedCounter.get());
    }

    @Test
    public void oversizeValueDetectedDuringScalarFill() throws Exception {
        byte[] bytes = toBinary(
            "\"abcdefghijklmnopqrstuvwxyz\" " + // Requires 32 bytes (4 IVM, 1 TID, 1 length, 26 chars)
            "\"abc\" " +
            "\"abcdefghijklmnopqrstuvwxyz\" " +
            "\"def\""
        );

        reader = boundedReaderFor(new ByteArrayInputStream(bytes), 8, 16, byteAndOversizedValueCountingHandler);
        assertSequence(
            next(IonType.STRING), stringValue("abc")
        );
        expectOversized(1);
        assertSequence(
            next(IonType.STRING), stringValue("def"),
            next(null)
        );
        reader.close();
        expectOversized(2);
        totalBytesInStream = bytes.length;
        assertBytesConsumed();
    }

    @Test
    public void oversizeValueDetectedDuringScalarFillIncremental() throws Exception {
        byte[] bytes = toBinary(
            "\"abcdefghijklmnopqrstuvwxyz\" " + // Requires 32 bytes (4 IVM, 1 TID, 1 length, 26 chars)
            "\"abc\" " +
            "\"abcdefghijklmnopqrstuvwxyz\" " +
            "\"def\""
        );

        ResizingPipedInputStream pipe = new ResizingPipedInputStream(bytes.length);
        reader = boundedReaderFor(pipe, 8, 16, byteAndOversizedValueCountingHandler);
        int valueCounter = 0;
        for (byte b : bytes) {
            pipe.receive(b);
            IonType type = reader.next();
            if (type != null) {
                valueCounter++;
                assertTrue(valueCounter < 3);
                if (valueCounter == 1) {
                    assertSequence(type(IonType.STRING), stringValue("abc"));
                    expectOversized(1);
                } else {
                    assertEquals(2, valueCounter);
                    assertSequence(type(IonType.STRING), stringValue("def"));
                    expectOversized(2);
                }
            }
        }
        assertEquals(2, valueCounter);
        assertSequence(next(null));
        reader.close();
        expectOversized(2);
        totalBytesInStream = bytes.length;
        assertBytesConsumed();
    }

    @Test
    public void oversizeValueDetectedDuringFillOfOnlyScalarInStream() throws Exception {
        byte[] bytes = toBinary("\"abcdefghijklmnopqrstuvwxyz\""); // Requires a 2-byte header.
        reader = boundedReaderFor(new ByteArrayInputStream(bytes), 5, 5, byteAndOversizedValueCountingHandler);

        // The maximum buffer size is 5, which will be exceeded when attempting to fill the value with length 26.
        assertSequence(next(null));
        reader.close();
        expectOversized(1);
        totalBytesInStream = bytes.length;
        assertBytesConsumed();
    }

    @Test
    public void oversizeValueDetectedDuringFillOfOnlyScalarInStreamIncremental() throws Exception {
        byte[] bytes = toBinary("\"abcdefghijklmnopqrstuvwxyz\""); // Requires a 2-byte header.

        ResizingPipedInputStream pipe = new ResizingPipedInputStream(bytes.length);
        reader = boundedReaderFor(pipe, 5, 5, byteAndOversizedValueCountingHandler);
        feedBytesOneByOne(bytes, pipe, reader);
        // The maximum buffer size is 5, which will be exceeded when attempting to fill the value with length 26.
        assertSequence(next(null));
        reader.close();
        expectOversized(1);
        totalBytesInStream = bytes.length;
        assertBytesConsumed();
    }

    @Test
    public void oversizeValueDetectedDuringReadOfTypeIdOfSymbolTableAnnotatedValue() throws Exception {
        // This value is not a symbol table, but follows most of the code path that symbol tables follow. Ensure that
        // `onOversizedValue` (NOT `onOversizedSymbolTable`) is called, and that the stream continues to be read.
        byte[] bytes = bytes(
            0xE0, 0x01, 0x00, 0xEA, // IVM
            0xE6, 0x83, // Annotation wrapper with 3 bytes of annotations
            0x00, 0x00, 0x83, // A single (overpadded) SID 3 ($ion_symbol_table)
            0x21, 0x7B, // int 123
            0x81, 'a' // String "a"
        );
        reader = boundedReaderFor(new ByteArrayInputStream(bytes), 5, 5, byteAndOversizedValueCountingHandler);

        // The maximum buffer size is 5, which will be exceeded after the annotation wrapper type ID
        // (1 byte), the annotations length (1 byte), and the annotation SID 3 (3 bytes). The next byte is the wrapped
        // value type ID byte.
        assertSequence(
            next(IonType.STRING), stringValue("a")
        );
        expectOversized(1);
        assertSequence(next(null));
        reader.close();
        totalBytesInStream = bytes.length;
        assertBytesConsumed();
    }

    @Test
    public void oversizeValueDetectedDuringReadOfTypeIdOfSymbolTableAnnotatedValueIncremental() throws Exception {
        // This value is not a symbol table, but follows most of the code path that symbol tables follow. If all bytes
        // were available up-front it would be possible to determine that this value is not a symbol table and call
        // `onOversizedValue` (see the test above). However, since the value is determined to be oversized in the
        // annotation wrapper at the top level, it must yield back to the user before determining whether the value
        // is actually a symbol table. Therefore, it must call `onOversizedSymbolTable` conservatively, as the value
        // *might* end up being a symbol table.
        byte[] bytes = bytes(
            0xE0, 0x01, 0x00, 0xEA, // IVM
            0xE6, 0x83, // Annotation wrapper with 3 bytes of annotations
            0x00, 0x00, 0x83, // A single (overpadded) SID 3 ($ion_symbol_table)
            0x21, 0x7B, // int 123
            0x81, 'a' // String "a"
        );

        ResizingPipedInputStream pipe = new ResizingPipedInputStream(bytes.length);
        reader = boundedReaderFor(pipe, 5, 5, byteAndOversizedSymbolTableCountingHandler);

        // The maximum buffer size is 5, which will be exceeded after the annotation wrapper type ID
        // (1 byte), the annotations length (1 byte), and the annotation SID 3 (3 bytes). The next byte is the wrapped
        // value type ID byte.
        feedBytesOneByOne(bytes, pipe, reader);
        expectOversized(1);
        assertSequence(
            next(null),
            next(null)
        );
        reader.close();
    }

    @Test
    public void valueAfterLargeSymbolTableNotOversized() throws Exception {
        // The first value is not oversized even though its size plus the size of the preceding symbol table
        // exceeds the maximum buffer size.
        ByteArrayOutputStream out = new ByteArrayOutputStream();
        IonWriter writer = writerBuilder.build(out);
        writer.writeString("12345678");
        writer.writeSymbol("abcdefghijklmnopqrstuvwxyz"); // Requires 32 bytes (4 IVM, 1 TID, 1 length, 26 chars)
        writer.close();
        // The system values require ~40 bytes (4 IVM, 5 symtab struct header, 1 'symbols' sid, 2 list header, 2 + 26
        // for symbol 10.
        // The string "12345678" requires 9 bytes, bringing the total to ~49, above the max of 48.

        reader = boundedReaderFor(new ByteArrayInputStream(out.toByteArray()), 8, 48, byteAndOversizedValueCountingHandler);
        assertSequence(
            next(IonType.STRING)
        );
        expectOversized(0);
        assertSequence(
            stringValue("12345678"),
            next(IonType.SYMBOL)
        );
        expectOversized(0);
        assertSequence(
            stringValue("abcdefghijklmnopqrstuvwxyz"),
            next(null)
        );
        reader.close();
        expectOversized(0);
        totalBytesInStream = out.size();
        assertBytesConsumed();
    }

    @Test
    public void valueAfterLargeSymbolTableNotOversizedIncremental() throws Exception {
        // The first value is not oversized even though its size plus the size of the preceding symbol table
        // exceeds the maximum buffer size.
        ByteArrayOutputStream out = new ByteArrayOutputStream();
        IonWriter writer = writerBuilder.build(out);
        writer.writeString("12345678");
        writer.writeSymbol("abcdefghijklmnopqrstuvwxyz"); // Requires 32 bytes (4 IVM, 1 TID, 1 length, 26 chars)
        writer.close();
        // The system values require ~40 bytes (4 IVM, 5 symtab struct header, 1 'symbols' sid, 2 list header, 2 + 26
        // for symbol 10.
        // The string "12345678" requires 9 bytes, bringing the total to ~49, above the max of 48.

        ResizingPipedInputStream pipe = new ResizingPipedInputStream(out.size());
        reader = boundedReaderFor(pipe, 8, 48, byteAndOversizedValueCountingHandler);
        byte[] bytes = out.toByteArray();
        int valueCounter = 0;
        for (byte b : bytes) {
            pipe.receive(b);
            IonType type = reader.next();
            if (type != null) {
                valueCounter++;
                if (valueCounter == 1) {
                    assertSequence(type(IonType.STRING), stringValue("12345678"));
                    expectOversized(0);
                } else if (valueCounter == 2) {
                    assertSequence(type(IonType.SYMBOL), stringValue("abcdefghijklmnopqrstuvwxyz"));
                    expectOversized(0);
                }
            }
        }
        assertEquals(2, valueCounter);
        assertSequence(next(null));
        reader.close();
        expectOversized(0);
        totalBytesInStream = out.size();
        assertBytesConsumed();
    }

    /**
     * Calls next() on the given reader and returns the result.
     * @param reader an Ion reader.
     * @param pipe the stream from which the reader pulls data. If null, all data is available up front.
     * @param source the source of data to be fed into the pipe. Only used if pipe is not null.
     * @return the result of the first non-null call to reader.next(), or null if the source data is exhausted before
     *  reader.next() returns non-null.
     */
    private static IonType ionReaderNext(IonReader reader, ResizingPipedInputStream pipe, ByteArrayInputStream source) {
        if (pipe == null) {
            return reader.next();
        }
        while (source.available() > 0) {
            pipe.receive(source.read());
            if (reader.next() != null) {
                return reader.getType();
            }
        }
        return reader.next();
    }

    /**
     * Verifies that oversized value handling works properly when the second value is oversized.
     * @param withSymbolTable true if the first value should be preceded by a symbol table.
     * @param withThirdValue true if the second (oversized) value should be followed by a third value that fits.
     * @param byteByByte true if bytes should be fed to the reader one at a time.
     * @throws Exception if thrown unexpectedly.
     */
    private void oversizedSecondValue(
        boolean withSymbolTable,
        boolean withThirdValue,
        boolean byteByByte
    ) throws Exception {
        ByteArrayOutputStream out = new ByteArrayOutputStream();
        IonWriter writer = writerBuilder.build(out);
        String firstValue = "12345678";
        if (withSymbolTable) {
            writer.writeSymbol(firstValue);
        } else {
            writer.writeString(firstValue);
        }
        writer.writeString("abcdefghijklmnopqrstuvwxyz");
        String thirdValue = "abc";
        if (withThirdValue) {
            writer.writeString(thirdValue);
        }
        writer.close();
        oversizedCounter.set(0);

        // Greater than the first value (and symbol table, if any) and third value, less than the second value.
        int maximumBufferSize = 25;
        ResizingPipedInputStream pipe = null;
        ByteArrayInputStream source = new ByteArrayInputStream(out.toByteArray());
        InputStream in;
        if (byteByByte) {
            pipe = new ResizingPipedInputStream(out.size());
            in = pipe;
        } else {
            in = source;
        }
        reader = boundedReaderFor(in, maximumBufferSize, maximumBufferSize, byteAndOversizedValueCountingHandler);
        assertEquals(withSymbolTable ? IonType.SYMBOL : IonType.STRING, ionReaderNext(reader, pipe, source));
        expectOversized(0);
        assertEquals(firstValue, reader.stringValue());
        if (withThirdValue) {
            assertEquals(IonType.STRING, ionReaderNext(reader, pipe, source));
            assertEquals(thirdValue, reader.stringValue());
        }
        assertNull(ionReaderNext(reader, pipe, source));
        reader.close();
        expectOversized(1);
        totalBytesInStream = out.size();
        assertBytesConsumed();
    }

    @Test
    public void oversizedSecondValueWithoutSymbolTable() throws Exception {
        oversizedSecondValue(false, false, false);
        oversizedSecondValue(false, true, false);
    }

    @Test
    public void oversizedSecondValueWithoutSymbolTableIncremental() throws Exception {
        oversizedSecondValue(false, false, true);
        oversizedSecondValue(false, true, true);
    }

    @Test
    public void oversizedSecondValueWithSymbolTable() throws Exception {
        oversizedSecondValue(true, false, false);
        oversizedSecondValue(true, true, false);
    }

    @Test
    public void oversizedSecondValueWithSymbolTableIncremental() throws Exception {
        oversizedSecondValue(true, false, true);
        oversizedSecondValue(true, true, true);
    }

    private void oversizeSymbolTableDetectedInHeader(int maximumBufferSize) throws Exception {
        byte[] bytes = bytes(
            0xE0, 0x01, 0x00, 0xEA, // IVM
            0xEE, 0x00, 0x00, 0x00, 0x00, 0x86, // Annotation wrapper length 5 (overpadded)
            0x81, // Annotation wrapper with 3 bytes of annotations
            0x83, // SID 3 ($ion_symbol_table)
            0xDE, 0x82, 0x84, 0x20, // Struct with overpadded length
            0x81, 'a' // String "a"
        );
        oversizedCounter.set(0);
        reader = boundedReaderFor(new ByteArrayInputStream(bytes), maximumBufferSize, maximumBufferSize, byteAndOversizedSymbolTableCountingHandler);
        assertSequence(next(null));
        expectOversized(1);
        reader.close();
    }

    @Test
    public void oversizeSymbolTableDetectedInHeader() throws Exception {
        // The symbol table is determined to be oversized when reading the length of the annotation wrapper.
        oversizeSymbolTableDetectedInHeader(5);
        // The symbol table is determined to be oversized when reading the annotations length.
        oversizeSymbolTableDetectedInHeader(6);
        // The symbol table is determined to be oversized when reading SID 3.
        oversizeSymbolTableDetectedInHeader(7);
        // The symbol table is determined to be oversized when reading the type ID of the wrapped struct.
        oversizeSymbolTableDetectedInHeader(8);
        // The symbol table is determined to be oversized when reading the length of the wrapped struct.
        oversizeSymbolTableDetectedInHeader(9);
    }

    private void oversizeSymbolTableDetectedInHeaderIncremental(int maximumBufferSize) throws Exception {
        byte[] bytes = bytes(
            0xE0, 0x01, 0x00, 0xEA, // IVM
            0xEE, 0x00, 0x00, 0x00, 0x00, 0x86, // Annotation wrapper length 5 (overpadded)
            0x81, // Annotation wrapper with 3 bytes of annotations
            0x83, // SID 3 ($ion_symbol_table)
            0xDE, 0x82, 0x84, 0x20, // Struct with overpadded length
            0x81, 'a' // String "a"
        );
        oversizedCounter.set(0);
        ResizingPipedInputStream pipe = new ResizingPipedInputStream(bytes.length);
        reader = boundedReaderFor(pipe, maximumBufferSize, maximumBufferSize, byteAndOversizedSymbolTableCountingHandler);
        feedBytesOneByOne(bytes, pipe, reader);
        assertSequence(next(null));
        expectOversized(1);
        reader.close();
    }

    @Test
    public void oversizeSymbolTableDetectedInHeaderIncremental() throws Exception {
        // The symbol table is determined to be oversized when reading the length of the annotation wrapper.
        oversizeSymbolTableDetectedInHeaderIncremental(5);
        // The symbol table is determined to be oversized when reading the annotations length.
        oversizeSymbolTableDetectedInHeaderIncremental(6);
        // The symbol table is determined to be oversized when reading SID 3.
        oversizeSymbolTableDetectedInHeaderIncremental(7);
        // The symbol table is determined to be oversized when reading the type ID of the wrapped struct.
        oversizeSymbolTableDetectedInHeaderIncremental(8);
        // The symbol table is determined to be oversized when reading the length of the wrapped struct.
        oversizeSymbolTableDetectedInHeaderIncremental(9);
    }

    @Test
    public void oversizeSymbolTableDetectedInTheMiddle() throws Exception {
        ByteArrayOutputStream out = new ByteArrayOutputStream();
        IonWriter writer = writerBuilder.build(out);
        writer.writeString("12345678");
        writer.finish();
        writer.writeSymbol("abcdefghijklmnopqrstuvwxyz"); // Requires 32 bytes (4 IVM, 1 TID, 1 length, 26 chars)
        writer.close();
        // The system values require ~40 bytes (4 IVM, 5 symtab struct header, 1 'symbols' sid, 2 list header, 2 + 26
        // for symbol 10.
        reader = boundedReaderFor(new ByteArrayInputStream(out.toByteArray()), 8, 25, byteAndOversizedSymbolTableCountingHandler);
        assertSequence(
            next(IonType.STRING), stringValue("12345678"),
            next(null)
        );
        expectOversized(1);
        reader.close();
    }

    @Test
    public void oversizeSymbolTableDetectedInTheMiddleIncremental() throws Exception {
        ByteArrayOutputStream out = new ByteArrayOutputStream();
        IonWriter writer = writerBuilder.build(out);
        writer.writeString("12345678");
        writer.finish();
        writer.writeSymbol("abcdefghijklmnopqrstuvwxyz"); // Requires 32 bytes (4 IVM, 1 TID, 1 length, 26 chars)
        writer.close();
        // The system values require ~40 bytes (4 IVM, 5 symtab struct header, 1 'symbols' sid, 2 list header, 2 + 26
        // for symbol 10.

        ResizingPipedInputStream pipe = new ResizingPipedInputStream(out.size());
        byte[] bytes = out.toByteArray();
        reader = boundedReaderFor(pipe, 8, 25, byteAndOversizedSymbolTableCountingHandler);
        boolean foundValue = false;
        for (byte b : bytes) {
            IonType type = reader.next();
            if (type != null) {
                assertFalse(foundValue);
                assertSequence(type(IonType.STRING), stringValue("12345678"));
                foundValue = true;
            }
            pipe.receive(b);
        }
        assertTrue(foundValue);
        assertSequence(next(null));
        expectOversized(1);
        reader.close();
    }

    @Test
    public void skipOversizeScalarBelowTopLevelNonIncremental() throws Exception {
        byte[] bytes = toBinary("[\"abcdefg\", 123]");
        readerBuilder = readerBuilder.withIncrementalReadingEnabled(false);
        reader = boundedReaderFor(new ByteArrayInputStream(bytes), 5, 5, byteAndOversizedValueCountingHandler);
        assertSequence(next(IonType.LIST), STEP_IN);
        expectOversized(0);
        // This value is oversized, but since it is not filled, `onOversizedValue` does not need to be called.
        assertSequence(next(IonType.STRING));
        expectOversized(0);
        assertSequence(next(IonType.INT));
        expectOversized(0);
        assertSequence(
                intValue(123),
                next(null),
            STEP_OUT,
            next(null)
        );
        reader.close();
        expectOversized(0);
        totalBytesInStream = bytes.length;
        assertBytesConsumed();
    }

    @Test
    public void fillOversizeScalarBelowTopLevelNonIncremental() throws Exception {
        byte[] bytes = toBinary("[\"abcdefg\", 123]");
        readerBuilder = readerBuilder.withIncrementalReadingEnabled(false);
        reader = boundedReaderFor(new ByteArrayInputStream(bytes), 5, 5, byteAndOversizedValueCountingHandler);
        assertSequence(next(IonType.LIST), STEP_IN);
        expectOversized(0);
        assertSequence(next(IonType.STRING));
        // This value is oversized. Since the user attempts to consume it, `onOversizedValue` is called. An
        // OversizedValueException is called because the user attempted to force parsing of an oversized scalar
        // via an IonReader method that has no other way of conveying the failure.
        try {
            assertNull(reader.stringValue());
            fail("Expected oversized value.");
        } catch (OversizedValueException e) {
            // Continue
        }
        expectOversized(1);
        assertSequence(next(IonType.INT));
        expectOversized(1);
        assertSequence(
                intValue(123),
                next(null),
            STEP_OUT,
            next(null)
        );
        reader.close();
        expectOversized(1);
        totalBytesInStream = bytes.length;
        assertBytesConsumed();
    }

    @Test
    public void oversizedValueBelowTopLevelDetectedInHeaderNonIncremental() throws Exception {
        byte[] bytes = bytes(
            0xE0, 0x01, 0x00, 0xEA, // IVM
            0xC7, // s-exp length 7
            0xBE, 0x00, 0x00, 0x00, 0x00, 0x81, // List length 1 (overpadded)
            0x20, // int 0
            0x81, 'a' // String "a"
        );
        readerBuilder = readerBuilder.withIncrementalReadingEnabled(false);
        reader = boundedReaderFor(new ByteArrayInputStream(bytes), 5, 5, byteAndOversizedValueCountingHandler);
        assertSequence(next(IonType.SEXP), STEP_IN);
        expectOversized(0);
        assertSequence(next(null));
        expectOversized(1);
        assertSequence(
            STEP_OUT,
            next(IonType.STRING), stringValue("a"),
            next(null)
        );
        reader.close();
        expectOversized(1);
        totalBytesInStream = bytes.length;
        assertBytesConsumed();
    }

    @Test
    public void oversizedAnnotatedValueBelowTopLevelDetectedInHeaderNonIncremental() throws Exception {
        byte[] bytes = bytes(
            0xE0, 0x01, 0x00, 0xEA, // IVM
            0xC8, // s-exp length 8
            0xE7, // Annotation wrapper length 7
            0x84, // 4 byte annotation SID sequence
            0x00, 0x00, 0x00, 0x84, // Annotation SID 4 (overpadded)
            0xB1, // List length 1
            0x20, // int 0
            0x81, 'a' // String "a"
        );
        readerBuilder = readerBuilder.withIncrementalReadingEnabled(false);
        reader = boundedReaderFor(new ByteArrayInputStream(bytes), 5, 5, byteAndOversizedValueCountingHandler);
        assertSequence(next(IonType.SEXP), STEP_IN);
        expectOversized(0);
        assertSequence(next(null));
        expectOversized(1);
        assertSequence(
            STEP_OUT,
            next(IonType.STRING), stringValue("a"),
            next(null)
        );
        reader.close();
        expectOversized(1);
        totalBytesInStream = bytes.length;
        assertBytesConsumed();
    }

    @Test
    public void deeplyNestedValueNotOversizedDueToContainerHeaderLengthsNonIncremental() throws Exception {
        // The string value requires 5 bytes, the maximum buffer size. The value should not be considered oversized
        // even though it is contained within containers whose headers cannot fit in the buffer.
        byte[] bytes = bytes(
            0xE0, 0x01, 0x00, 0xEA, // IVM
            0x82, '1', '2', // String "12"
            0xC7, // s-exp length 7
            0xC6, // s-exp length 6
            0xC5, // s-exp length 5
            0x84, '1', '2', '3', '4', // String "1234"
            0x20 // int 0
        );
        readerBuilder = readerBuilder.withIncrementalReadingEnabled(false);
        reader = boundedReaderFor(new ByteArrayInputStream(bytes), 5, 5, byteAndOversizedValueCountingHandler);
        assertSequence(
            next(IonType.STRING), stringValue("12"),
            container(IonType.SEXP,
                container(IonType.SEXP,
                    container(IonType.SEXP,
                        next(IonType.STRING), stringValue("1234"),
                        next(null)
                    )
                )
            ),
            next(IonType.INT), intValue(0),
            next(null)
        );
        reader.close();
        expectOversized(0);
        totalBytesInStream = bytes.length;
        assertBytesConsumed();
    }

    private static void writeFirstStruct(IonWriter writer) throws IOException {
        //{
        //    foo: bar,
        //    abc: [123, 456]
        //}
        writer.stepIn(IonType.STRUCT);
        writer.setFieldName("foo");
        writer.writeSymbol("bar");
        writer.setFieldName("abc");
        writer.stepIn(IonType.LIST);
        writer.writeInt(123);
        writer.writeInt(456);
        writer.stepOut();
        writer.stepOut();
    }

    private void assertFirstStruct() {
        assertSequence(
            container(IonType.STRUCT,
                next("foo", IonType.SYMBOL), stringValue("bar"),
                next(IonType.LIST), fieldName("abc"), STEP_IN,
                    next(IonType.INT), intValue(123),
                    next(IonType.INT), intValue(456),
                STEP_OUT
            )
        );
    }

    private static void writeSecondStruct(IonWriter writer) throws IOException {
        //{
        //    foo: baz,
        //    abc: [42.0, 43e0]
        //}
        writer.stepIn(IonType.STRUCT);
        writer.setFieldName("foo");
        writer.writeSymbol("baz");
        writer.setFieldName("abc");
        writer.stepIn(IonType.LIST);
        writer.writeDecimal(new BigDecimal("42.0"));
        writer.writeFloat(43.);
        writer.stepOut();
        writer.stepOut();
    }

    private void assertSecondStruct() {
        assertSequence(
            container(IonType.STRUCT,
                next("foo", IonType.SYMBOL), stringValue("baz"),
                next(IonType.LIST), fieldName("abc"), STEP_IN,
                    next(IonType.DECIMAL), decimalValue(new BigDecimal("42.0")),
                    next(IonType.FLOAT), doubleValue(43.),
                STEP_OUT
            ),
            next(null)
        );
    }

    @ParameterizedTest(name = "constructFromBytes={0}")
    @ValueSource(booleans = {true, false})
    public void flushBetweenStructs(boolean constructFromBytes) throws Exception {
        ByteArrayOutputStream out = new ByteArrayOutputStream();
        IonWriter writer = _Private_IonManagedBinaryWriterBuilder
            .create(_Private_IonManagedBinaryWriterBuilder.AllocatorMode.BASIC)
                .withLocalSymbolTableAppendEnabled()
                .newWriter(out);
        writeFirstStruct(writer);
        writer.flush();
        writeSecondStruct(writer);
        writer.close();

        reader = boundedReaderFor(constructFromBytes, out.toByteArray(), 64, 64, byteCountingHandler);
        assertFirstStruct();
        assertSecondStruct();
        closeAndCount();
    }

    @ParameterizedTest(name = "constructFromBytes={0}")
    @ValueSource(booleans = {true, false})
    public void structsWithFloat32AndPreallocatedLength(boolean constructFromBytes) throws Exception {
        ByteArrayOutputStream out = new ByteArrayOutputStream();
        IonWriter writer = _Private_IonManagedBinaryWriterBuilder
            .create(_Private_IonManagedBinaryWriterBuilder.AllocatorMode.BASIC)
                .withPaddedLengthPreallocation(2)
                .withFloatBinary32Enabled()
                .newWriter(out);
        writeFirstStruct(writer);
        writeSecondStruct(writer);
        writer.close();

        reader = boundedReaderFor(constructFromBytes, out.toByteArray(), 64, 64, byteCountingHandler);
        assertFirstStruct();
        assertSecondStruct();
        assertBytesConsumed();
    }

    @ParameterizedTest(name = "constructFromBytes={0}")
    @ValueSource(booleans = {true, false})
    public void nopPadThatFillsBufferFollowedByValueNotOversized(boolean constructFromBytes) throws Exception {
        TestUtils.BinaryIonAppender out = new TestUtils.BinaryIonAppender().append(
            0x03, 0x00, 0x00, 0x00, // 4 byte NOP pad.
            0x20 // Int 0.
        );
        // The IVM is 4 bytes and the NOP pad is 4 bytes. The first value is the 9th byte and should not be considered
        // oversize because the NOP pad can be discarded.
        reader = boundedReaderFor(constructFromBytes, out.toByteArray(), 8, 8, byteCountingHandler);
        assertSequence(
            next(IonType.INT), intValue(0),
            next(null)
        );
        closeAndCount();
    }

    @ParameterizedTest(name = "constructFromBytes={0}")
    @ValueSource(booleans = {true, false})
    public void nopPadFollowedByValueThatOverflowsBufferNotOversized(boolean constructFromBytes) throws Exception {
        TestUtils.BinaryIonAppender out = new TestUtils.BinaryIonAppender().append(
            0x03, 0x00, 0x00, 0x00, // 4 byte NOP pad.
            0x21, 0x01 // Int 1.
        );
        // The IVM is 4 bytes and the NOP pad is 4 bytes. The first byte of the value is the 9th byte and fits in the
        // buffer. Even though there is a 10th byte, the value should not be considered oversize because the NOP pad
        // can be discarded.
        reader = boundedReaderFor(constructFromBytes, out.toByteArray(), 9, 9, byteCountingHandler);
        assertSequence(
            next(IonType.INT), intValue(1),
            next(null)
        );
        closeAndCount();
    }

    @ParameterizedTest(name = "constructFromBytes={0}")
    @ValueSource(booleans = {true, false})
    public void symbolTableFollowedByNopPadFollowedByValueThatOverflowsBufferNotOversized(boolean constructFromBytes) throws Exception {
        TestUtils.BinaryIonAppender out = new TestUtils.BinaryIonAppender().append(
            // Symbol table with the symbol 'hello'.
            0xEB, 0x81, 0x83, 0xD8, 0x87, 0xB6, 0x85, 'h', 'e', 'l', 'l', 'o',
            0x00, // 1-byte NOP pad.
            0x71, 0x0A // SID 10 (hello).
        );
        // The IVM is 4 bytes, the symbol table is 12 bytes, and the symbol value is 2 bytes (total 18). The 1-byte NOP
        // pad needs to be reclaimed to make space for the value. Once that is done, the value will fit.
        reader = boundedReaderFor(constructFromBytes, out.toByteArray(), 18, 18, byteCountingHandler);
        assertSequence(
            next(IonType.SYMBOL), stringValue("hello"),
            next(null)
        );
        closeAndCount();
    }

    @ParameterizedTest(name = "constructFromBytes={0}")
    @ValueSource(booleans = {true, false})
    public void multipleNopPadsFollowedByValueThatOverflowsBufferNotOversized(boolean constructFromBytes) throws Exception {
        TestUtils.BinaryIonAppender out = new TestUtils.BinaryIonAppender().append(
            // One byte no-op pad.
            0x00,
            // Two byte no-op pad.
            0x01, 0xFF,
            // Three byte no-op pad.
            0x02, 0x99, 0x42,
            // Int 1
            0x21, 0x01,
            // IVM 1.0
            0xE0, 0x01, 0x00, 0xEA,
            // The following no-op pads exceed the maximum buffer size, but should not cause an error to be raised.
            // 16-byte no-op pad.
            0x0E, 0x8E,
            0x00, 0x00, 0x00, 0x00, 0x00, 0x00, 0x00, 0x00, 0x00, 0x00, 0x00, 0x00, 0x00, 0x00,
            // Three byte no-op pad.
            0x02, 0x99, 0x42,
            // Int 2.
            0x21, 0x02,
            // 16-byte no-op pad.
            0x0E, 0x8E,
            0x00, 0x00, 0x00, 0x00, 0x00, 0x00, 0x00, 0x00, 0x00, 0x00, 0x00, 0x00, 0x00, 0x00
        );

        reader = boundedReaderFor(constructFromBytes, out.toByteArray(), 11, 11, byteCountingHandler);
        assertSequence(
            next(IonType.INT), intValue(1),
            next(IonType.INT), intValue(2),
            next(null)
        );
        closeAndCount();
    }

    @ParameterizedTest(name = "constructFromBytes={0}")
    @ValueSource(booleans = {true, false})
    public void nopPadsInterspersedWithSystemValuesDoNotCauseOversizedErrors(boolean constructFromBytes) throws Exception {
        TestUtils.BinaryIonAppender out = new TestUtils.BinaryIonAppender().append(
            // One byte no-op pad.
            0x00,
            // Two byte no-op pad.
            0x01, 0xFF,
            // Three byte no-op pad.
            0x02, 0x99, 0x42,
            // IVM 1.0
            0xE0, 0x01, 0x00, 0xEA,
            // 15-byte no-op pad.
            0x0E, 0x8D,
            0x00, 0x00, 0x00, 0x00, 0x00, 0x00, 0x00, 0x00, 0x00, 0x00, 0x00, 0x00, 0x00,
            // Symbol table with the symbol 'hello'.
            0xEB, 0x81, 0x83, 0xD8, 0x87, 0xB6, 0x85, 'h', 'e', 'l', 'l', 'o',
            // Three byte no-op pad.
            0x02, 0x99, 0x42,
            // Symbol 10 (hello)
            0x71, 0x0A
        );

        // Set the maximum size at 2 IVMs (8 bytes) + the symbol table (12 bytes) + the value (2 bytes).
        reader = boundedReaderFor(constructFromBytes, out.toByteArray(), 22, 22, byteCountingHandler);
        assertSequence(
            next(IonType.SYMBOL), stringValue("hello"),
            next(null)
        );
        closeAndCount();
    }

    @ParameterizedTest(name = "constructFromBytes={0}")
    @ValueSource(booleans = {true, false})
    public void nopPadsInterspersedWithSystemValuesDoNotCauseOversizedErrors2(boolean constructFromBytes) throws Exception {
        TestUtils.BinaryIonAppender out = new TestUtils.BinaryIonAppender().append(
            // One byte no-op pad.
            0x00,
            // Two byte no-op pad.
            0x01, 0xFF,
            // Three byte no-op pad.
            0x02, 0x99, 0x42,
            // IVM 1.0
            0xE0, 0x01, 0x00, 0xEA,
            // 16-byte no-op pad.
            0x0E, 0x8E,
            0x00, 0x00, 0x00, 0x00, 0x00, 0x00, 0x00, 0x00, 0x00, 0x00, 0x00, 0x00, 0x00, 0x00,
            // Symbol table with the symbol 'hello'.
            0xEB, 0x81, 0x83, 0xD8, 0x87, 0xB6, 0x85, 'h', 'e', 'l', 'l', 'o',
            // Three byte no-op pad.
            0x02, 0x99, 0x42,
            // Symbol 10 (hello)
            0x71, 0x0A
        );

        // Set the maximum size at 2 IVMs (8 bytes) + the symbol table (12 bytes) + the value (2 bytes).
        reader = boundedReaderFor(constructFromBytes, out.toByteArray(), 22, 22, byteCountingHandler);
        assertSequence(
            next(IonType.SYMBOL), stringValue("hello"),
            next(null)
        );
        closeAndCount();
    }

    @ParameterizedTest(name = "constructFromBytes={0}")
    @ValueSource(booleans = {true, false})
    public void nopPadsInterspersedWithSystemValuesDoNotCauseOversizedErrors3(boolean constructFromBytes) throws Exception {
        TestUtils.BinaryIonAppender out = new TestUtils.BinaryIonAppender().append(
            // One byte no-op pad.
            0x00,
            // Two byte no-op pad.
            0x01, 0xFF,
            // Three byte no-op pad.
            0x02, 0x99, 0x42,
            // IVM 1.0
            0xE0, 0x01, 0x00, 0xEA,
            // 14-byte no-op pad.
            0x0E, 0x8C,
            0x00, 0x00, 0x00, 0x00, 0x00, 0x00, 0x00, 0x00, 0x00, 0x00, 0x00, 0x00,
            // Symbol table with the symbol 'hello'.
            0xEB, 0x81, 0x83, 0xD8, 0x87, 0xB6, 0x85, 'h', 'e', 'l', 'l', 'o',
            // Three byte no-op pad.
            0x02, 0x99, 0x42,
            // Symbol 10 (hello)
            0x71, 0x0A
        );

        // Set the maximum size at 2 IVMs (8 bytes) + the symbol table (12 bytes) + the value (2 bytes).
        reader = boundedReaderFor(constructFromBytes, out.toByteArray(), 22, 22, byteCountingHandler);
        assertSequence(
            next(IonType.SYMBOL), stringValue("hello"),
            next(null)
        );
        closeAndCount();
    }

    @ParameterizedTest(name = "constructFromBytes={0}")
    @ValueSource(booleans = {true, false})
    public void nopPadSurroundingSymbolTableThatFitsInBuffer(boolean constructFromBytes) throws Exception {
        TestUtils.BinaryIonAppender out = new TestUtils.BinaryIonAppender().append(
            // 14-byte no-op pad.
            0x0E, 0x8C,
            0x00, 0x00, 0x00, 0x00, 0x00, 0x00, 0x00, 0x00, 0x00, 0x00, 0x00, 0x00,
            // Symbol table with the symbol 'hello'.
            0xEB, 0x81, 0x83, 0xD8, 0x87, 0xB6, 0x85, 'h', 'e', 'l', 'l', 'o',
            // 14-byte no-op pad.
            0x0E, 0x8C,
            0x00, 0x00, 0x00, 0x00, 0x00, 0x00, 0x00, 0x00, 0x00, 0x00, 0x00, 0x00,
            // String abcdefg
            0x87, 'a', 'b', 'c', 'd', 'e', 'f', 'g',
            // Symbol 10 (hello)
            0x71, 0x0A
        );

        // Set the maximum size at IVM (4 bytes) + 14-byte NOP pad + the symbol table (12 bytes) + 2 value bytes.
        reader = boundedReaderFor(constructFromBytes, out.toByteArray(), 32, 32, byteCountingHandler);
        assertSequence(
            next(IonType.STRING), stringValue("abcdefg"),
            next(IonType.SYMBOL), stringValue("hello"),
            next(null)
        );
        closeAndCount();
    }

    @ParameterizedTest(name = "constructFromBytes={0}")
    @ValueSource(booleans = {true, false})
    public void nopPadInStructNonIncremental(boolean constructFromBytes) throws Exception {
        TestUtils.BinaryIonAppender out = new TestUtils.BinaryIonAppender().append(
            0xD6, // Struct length 6
            0x80, // Field name SID 0
            0x04, 0x00, 0x00, 0x00, 0x00 // 5-byte NOP pad.
        );
        readerBuilder = readerBuilder.withIncrementalReadingEnabled(false);
        reader = boundedReaderFor(constructFromBytes, out.toByteArray(), 5, Integer.MAX_VALUE, byteCountingHandler);
        assertSequence(
            container(IonType.STRUCT,
                next(null)
            ),
            next(null)
        );
        closeAndCount();
    }

    /**
     * Compares an iterator to the given list.
     * @param expected the list containing the elements to compare to.
     * @param actual the iterator to be compared.
     */
    private static void compareIterator(List<String> expected, Iterator<String> actual) {
        int numberOfElements = 0;
        while (actual.hasNext()) {
            String actualValue = actual.next();
            if (numberOfElements >= expected.size()) {
                assertTrue(actual.hasNext());
                break;
            }
            String expectedValue = expected.get(numberOfElements++);
            assertEquals(expectedValue, actualValue);
        }
        assertEquals(expected.size(), numberOfElements);
    }

    @ParameterizedTest(name = "constructFromBytes={0}")
    @ValueSource(booleans = {true, false})
    public void annotationIteratorReuse(boolean constructFromBytes) throws Exception {
        reader = readerFor("foo::bar::123 baz::456", constructFromBytes);

        assertSequence(next(IonType.INT));
        Iterator<String> firstValueAnnotationIterator = reader.iterateTypeAnnotations();
        assertSequence(
            intValue(123),
            next(IonType.INT)
        );
        compareIterator(Arrays.asList("foo", "bar"), firstValueAnnotationIterator);
        Iterator<String> secondValueAnnotationIterator = reader.iterateTypeAnnotations();
        assertSequence(
            intValue(456),
            next(null)
        );
        compareIterator(Collections.singletonList("baz"), secondValueAnnotationIterator);
        closeAndCount();
    }

    @ParameterizedTest(name = "constructFromBytes={0}")
    @ValueSource(booleans = {true, false})
    public void failsOnMalformedSymbolTable(boolean constructFromBytes) throws Exception {
        byte[] data = bytes(
            0xE0, 0x01, 0x00, 0xEA, // Binary IVM
            0xE6, // 6-byte annotation wrapper
            0x81, // 1 byte of annotation SIDs
            0x83, // SID 3 ($ion_symbol_table)
            0xD3, // 3-byte struct
            0x84, // Field name SID 4 (name)
            0xE7, // 7-byte annotation wrapper (error: there should only be two bytes remaining).
            0x81, // Junk byte to fill the 6 bytes of the annotation wrapper and 3 bytes of the struct.
            0x20  // Next top-level value (int 0).
        );
        reader = boundedReaderFor(constructFromBytes, data, 1024, 1024, byteCountingHandler);
        assertThrows(IonException.class, () -> reader.next());
        reader.close();
    }

    @ParameterizedTest(name = "constructFromBytes={0}")
    @ValueSource(booleans = {true, false})
    public void multiByteSymbolTokens(boolean constructFromBytes) throws Exception {
        reader = readerFor(
            (writer, out) -> {
                writer.addTypeAnnotationSymbol(SystemSymbols.ION_SYMBOL_TABLE_SID);
                writer.stepIn(IonType.STRUCT);
                writer.setFieldNameSymbol(SystemSymbols.SYMBOLS_SID);
                writer.stepIn(IonType.LIST);
                for (int i = SystemSymbols.ION_1_0_MAX_ID ; i < 332; i++) {
                    writer.writeNull(IonType.STRING);
                }
                writer.writeString("a");
                writer.writeString("b");
                writer.writeString("c");
                writer.stepOut();
                writer.stepOut();
                writer.stepIn(IonType.STRUCT);
                writer.addTypeAnnotationSymbol(333);
                writer.setFieldNameSymbol(334);
                writer.writeSymbolToken(335);
                writer.stepOut();
            },
            constructFromBytes
        );
        assertSequence(
            next(IonType.STRUCT), STEP_IN,
                next(IonType.SYMBOL), annotationSymbols("a")
        );
        Iterator<String> annotationsIterator = reader.iterateTypeAnnotations();
        assertTrue(annotationsIterator.hasNext());
        assertEquals("a", annotationsIterator.next());
        assertFalse(annotationsIterator.hasNext());
        assertSequence(
                fieldNameSymbol("b"), symbolValue("c"),
            STEP_OUT,
            next(null)
        );
        closeAndCount();
    }

    @ParameterizedTest(name = "constructFromBytes={0}")
    @ValueSource(booleans = {true, false})
    public void symbolTableWithOpenContentImportsListField(boolean constructFromBytes) throws Exception {
        reader = readerFor(
            (writer, out) -> {
                writer.addTypeAnnotationSymbol(SystemSymbols.ION_SYMBOL_TABLE_SID);
                writer.stepIn(IonType.STRUCT);
                writer.setFieldNameSymbol(SystemSymbols.NAME_SID);
                writer.writeInt(123);
                writer.setFieldNameSymbol(SystemSymbols.SYMBOLS_SID);
                writer.stepIn(IonType.LIST);
                writer.writeString("a");
                writer.stepOut();
                writer.setFieldNameSymbol(SystemSymbols.IMPORTS_SID);
                writer.writeString("foo");
                writer.stepOut();
                writer.writeSymbolToken(SystemSymbols.ION_1_0_MAX_ID + 1);
            },
            constructFromBytes
        );
        assertSequence(
            next(IonType.SYMBOL), stringValue("a"),
            next(null)
        );
        closeAndCount();
    }

    @ParameterizedTest(name = "constructFromBytes={0}")
    @ValueSource(booleans = {true, false})
    public void symbolTableWithOpenContentImportsSymbolField(boolean constructFromBytes) throws Exception {
        reader = readerFor(
            (writer, out) -> {
                writer.addTypeAnnotationSymbol(SystemSymbols.ION_SYMBOL_TABLE_SID);
                writer.stepIn(IonType.STRUCT);
                writer.setFieldNameSymbol(SystemSymbols.SYMBOLS_SID);
                writer.stepIn(IonType.LIST);
                writer.writeString("a");
                writer.stepOut();
                writer.setFieldNameSymbol(SystemSymbols.IMPORTS_SID);
                writer.writeSymbolToken(SystemSymbols.NAME_SID);
                writer.stepOut();
                writer.writeSymbolToken(SystemSymbols.ION_1_0_MAX_ID + 1);
            },
            constructFromBytes
        );
        assertSequence(
            next(IonType.SYMBOL), stringValue("a"),
            next(null)
        );
        closeAndCount();
    }

    @ParameterizedTest(name = "constructFromBytes={0}")
    @ValueSource(booleans = {true, false})
    public void symbolTableWithOpenContentSymbolField(boolean constructFromBytes) throws Exception {
        reader = readerFor(
            (writer, out) -> {
                writer.addTypeAnnotationSymbol(SystemSymbols.ION_SYMBOL_TABLE_SID);
                writer.stepIn(IonType.STRUCT);
                writer.setFieldNameSymbol(SystemSymbols.SYMBOLS_SID);
                writer.writeString("foo");
                writer.setFieldNameSymbol(SystemSymbols.IMPORTS_SID);
                writer.writeSymbolToken(SystemSymbols.NAME_SID);
                writer.stepOut();
                writer.writeSymbolToken(SystemSymbols.VERSION_SID);
            },
            constructFromBytes
        );
        assertSequence(
            next(IonType.SYMBOL), stringValue(SystemSymbols.VERSION),
            next(null)
        );
        closeAndCount();
    }

    @Test
    public void stepOutWithoutEnoughDataNonIncrementalFails() throws Exception {
        byte[] bytes = bytes(
            0xE0, 0x01, 0x00, 0xEA,
            0xB6, // List length 6
            0x21, 0x01, // Int 1
            0x21, 0x02 // Int 2
        );
        readerBuilder = readerBuilder.withIncrementalReadingEnabled(false);
        reader = readerFor(new ByteArrayInputStream(bytes));
        assertSequence(
            container(IonType.LIST,
                next(IonType.INT), intValue(1)
                // Early step out. Not enough bytes to complete the value. Throw if the reader attempts
                // to advance the cursor.
            )
        );
        assertThrows(IonException.class, () -> reader.next());
        reader.close();
    }

    @Test
    public void skipWithoutEnoughDataNonIncrementalFails() throws Exception {
        byte[] bytes = bytes(
            0xE0, 0x01, 0x00, 0xEA,
            0x86, '1', '2', '3', '4' // String length 6; only 4 value bytes
        );
        readerBuilder = readerBuilder.withIncrementalReadingEnabled(false);
        reader = readerFor(new ByteArrayInputStream(bytes));
        assertSequence(next(IonType.STRING));
        assertThrows(IonException.class, () -> reader.next());
        reader.close();
    }

    /**
     * An InputStream that returns less than the number of bytes requested from bulk reads.
     */
    private static class ThrottlingInputStream extends InputStream {

        private final byte[] data;
<<<<<<< HEAD
        private int offset = 0;

        protected ThrottlingInputStream(byte[] data) {
            this.data = data;
=======
        private final boolean throwFromReadOnEof;
        private int offset = 0;

        /**
         * @param data the data for the InputStream to provide.
         * @param throwFromReadOnEof true if the stream should throw {@link java.io.EOFException} when read() is called
         *                           at EOF. If false, simply returns -1.
         */
        protected ThrottlingInputStream(byte[] data, boolean throwFromReadOnEof) {
            this.data = data;
            this.throwFromReadOnEof = throwFromReadOnEof;
>>>>>>> 8df9b7d9
        }

        @Override
        public int read() {
            return data[offset++] & 0xFF;
        }

        private int calculateNumberOfBytesToReturn(int numberOfBytesRequested) {
            int available = data.length - offset;
            int numberOfBytesToReturn;
            if (available > 1 && numberOfBytesRequested > 1) {
                // Return fewer bytes than requested and fewer than are available, avoiding EOF.
                numberOfBytesToReturn = Math.min(available - 1, numberOfBytesRequested - 1);
            } else if (available <= 0) {
                return -1; // EOF
            } else {
                // Only 1 byte is available, so return it as long as at least 1 byte was requested.
                numberOfBytesToReturn = Math.min(numberOfBytesRequested, available);
            }
            return numberOfBytesToReturn;
        }

        @Override
<<<<<<< HEAD
        public int read(byte[] b, int off, int len) {
            int numberOfBytesToReturn = calculateNumberOfBytesToReturn(len);
            if (numberOfBytesToReturn < 0) {
=======
        public int read(byte[] b, int off, int len) throws IOException {
            if (off + len > b.length) {
                throw new IndexOutOfBoundsException();
            }
            int numberOfBytesToReturn = calculateNumberOfBytesToReturn(len);
            if (numberOfBytesToReturn < 0) {
                if (throwFromReadOnEof) {
                    throw new EOFException();
                }
>>>>>>> 8df9b7d9
                return -1;
            }
            System.arraycopy(data, offset, b, off, numberOfBytesToReturn);
            offset += numberOfBytesToReturn;
            return numberOfBytesToReturn;
        }

        @Override
        public long skip(long len) {
            int numberOfBytesToSkip = calculateNumberOfBytesToReturn((int) len);
            offset += numberOfBytesToSkip;
            return numberOfBytesToSkip;
        }
    }

<<<<<<< HEAD
    @ParameterizedTest(name = "incrementalReadingEnabled={0}")
    @ValueSource(booleans = {true, false})
    public void shouldNotFailWhenAnInputStreamProvidesFewerBytesThanRequestedWithoutReachingEof(boolean incrementalReadingEnabled) throws Exception {
        readerBuilder = readerBuilder.withIncrementalReadingEnabled(incrementalReadingEnabled)
            .withBufferConfiguration(IonBufferConfiguration.Builder.standard().withInitialBufferSize(8).build());
        reader = readerFor(new ThrottlingInputStream(bytes(0xE0, 0x01, 0x00, 0xEA, 0x89, 'a', 'b', 'c', 'd', 'e', 'f', 'g', 'h', 'i')));
=======
    @ParameterizedTest(name = "incrementalReadingEnabled={0},throwOnEof={1}")
    @CsvSource({
        "true, true",
        "true, false",
        "false, true",
        "false, false"
    })
    public void shouldNotFailWhenAnInputStreamProvidesFewerBytesThanRequestedWithoutReachingEof(boolean incrementalReadingEnabled, boolean throwOnEof) throws Exception {
        readerBuilder = readerBuilder.withIncrementalReadingEnabled(incrementalReadingEnabled)
            .withBufferConfiguration(IonBufferConfiguration.Builder.standard().withInitialBufferSize(8).build());
        reader = readerFor(new ThrottlingInputStream(bytes(0xE0, 0x01, 0x00, 0xEA, 0x89, 'a', 'b', 'c', 'd', 'e', 'f', 'g', 'h', 'i'), throwOnEof));
>>>>>>> 8df9b7d9
        assertSequence(
            next(IonType.STRING), stringValue("abcdefghi"),
            next(null)
        );
        reader.close();
    }

    @Test
    public void shouldNotFailWhenAnInputStreamProvidesFewerBytesThanRequestedWithoutReachingEofAndTheReaderSkipsTheValue() throws Exception {
<<<<<<< HEAD
        reader = boundedReaderFor(new ThrottlingInputStream(bytes(0xE0, 0x01, 0x00, 0xEA, 0x89, 'a', 'b', 'c', 'd', 'e', 'f', 'g', 'h', 'i', 0x20)), 8, 8, byteAndOversizedValueCountingHandler);
=======
        reader = boundedReaderFor(new ThrottlingInputStream(bytes(0xE0, 0x01, 0x00, 0xEA, 0x89, 'a', 'b', 'c', 'd', 'e', 'f', 'g', 'h', 'i', 0x20), false), 8, 8, byteAndOversizedValueCountingHandler);
>>>>>>> 8df9b7d9
        assertSequence(
            next(IonType.INT), intValue(0),
            next(null)
        );
        reader.close();
        assertEquals(1, oversizedCounter.get());
    }

    @Test
    public void shouldNotFailWhenGZIPBoundaryIsEncounteredInStringValue() throws Exception {
        ResizingPipedInputStream pipe = new ResizingPipedInputStream(128);
        // The following lines create a GZIP payload boundary (trailer/header) in the middle of an Ion string value.
        pipe.receive(gzippedBytes(0xE0, 0x01, 0x00, 0xEA, 0x89, 'a', 'b'));
        pipe.receive(gzippedBytes('c', 'd', 'e', 'f', 'g', 'h', 'i'));
        reader = readerFor(new GZIPInputStream(pipe));
        assertSequence(
            next(IonType.STRING), stringValue("abcdefghi"),
            next(null)
        );
    }

    @Test
    public void concatenatedAfterGZIPHeader() throws Exception {
        // Tests that a stream that initially contains only a GZIP header can be read successfully if more data
        // is later made available.
        final int gzipHeaderLength = 10; // Length of the GZIP header, as defined by the GZIP spec.
        byte[] gzIVM = gzippedBytes(0xE0, 0x01, 0x00, 0xEA);  // IVM
        ResizingPipedInputStream pipe = new ResizingPipedInputStream(128);
        // First, feed just the GZIP header bytes.
        pipe.receive(gzIVM, 0, gzipHeaderLength); // Just the GZIP header
        // We must build the reader after the input stream has some content
        reader = readerFor(new GZIPInputStream(pipe));
        //  On next(), the GZIPInputStream will throw EOFException, which is handled by the reader.
        assertSequence(next(null));
        // Finish feeding the gzipped IVM payload
        pipe.receive(gzIVM, gzipHeaderLength, gzIVM.length - gzipHeaderLength);
        // Now feed the bytes for an Ion value, spanning the value across two GZIP payloads.
        pipe.receive(gzippedBytes(0x2E)); // Positive int with length subfield
        pipe.receive(gzippedBytes(0x81, 0x01)); // Length 1, value 1
        assertSequence(
            next(IonType.INT), intValue(1),
            next(null)
        );
    }

    @Test
    public void concatenatedAfterMissingGZIPTrailer() throws Exception {
        // Tests that a stream that initially ends without a GZIP trailer can be read successfully if more data
        // eventually ending with a GZIP trailer is made available.
        final int gzipTrailerLength = 8; // Length of the GZIP trailer, as defined by the GZIP spec.
        // Limiting the size of the buffer allows the test to exercise a single-byte read from the underlying input,
        // which only occurs after a value is determined to be oversized, but still needs to be partially processed
        // to determine whether it might be a symbol table.
        final int maxBufferSize = 6;
        ResizingPipedInputStream pipe = new ResizingPipedInputStream(128);
        // IVM followed by an annotation wrapper that declares length 7, then three overpadded VarUInt bytes that
        // indicate two bytes of annotations follow, followed by two overpadded VarUInt bytes that indicate that
        // the value's only annotation has SID 4 ('name').
        byte[] gzChunk = gzippedBytes(0xE0, 0x01, 0x00, 0xEA, 0xE7, 0x00, 0x00, 0x82, 0x00, 0x84);
        // First, feed the bytes (representing an incomplete Ion value) to the reader, but without a GZIP trailer.
        pipe.receive(gzChunk, 0, gzChunk.length - gzipTrailerLength);
        // We must build the reader after the input stream has some content
        reader = boundedReaderFor(new GZIPInputStream(pipe), maxBufferSize, maxBufferSize, byteAndOversizedValueCountingHandler);
        // During this next(), the reader will read and discard
        // the IVM, then hold all the rest of these bytes in its buffer, which is then at its maximum size. At that
        // point, the reader will attempt to read another byte (expecting a type ID byte), and determine that the
        // value is oversized because the buffer is already at its maximum size. Since the byte cannot be buffered,
        // the reader consumes it directly from the underlying InputStream using a single-byte read, which causes
        // GZIPInputStream to throw EOFException because the GZIP trailer is missing.
        assertSequence(next(null));
        // Now, finish the previous GZIP payload by appending the trailer, then append a concatenated GZIP payload
        // that contains the rest of the Ion value.
        pipe.receive(gzChunk, gzChunk.length - gzipTrailerLength, gzipTrailerLength);
        // Positive integer length 1, with value 1 (the rest of the annotated value), then integer 0.
        pipe.receive(gzippedBytes(0x21, 0x01, 0x20));
        // On this next, the reader will finish skipping the oversized value by calling skip() on the underlying
        // GZIPInputStream, which is able to complete the request successfully now that the GZIP trailer is available.
        // The following value (integer 0) is then read successfully.
        assertSequence(
            next(IonType.INT), intValue(0),
            next(null)
        );
        assertEquals(1, oversizedCounter.get());
    }

    @Test
    public void shouldNotFailWhenProvidedWithAnEmptyByteArrayInputStream() throws Exception {
        reader = IonReaderBuilder.standard().build(new ByteArrayInputStream(new byte[]{}));
        assertSequence(next(null));
        reader.close();
        // The following ByteArrayInputStream is weird, but not disallowed. Its available() method will return -1.
        reader = IonReaderBuilder.standard().build(new ByteArrayInputStream(new byte[]{}, 1, 1));
        assertSequence(next(null));
        reader.close();
    }

    @ParameterizedTest(name = "constructFromBytes={0}")
    @ValueSource(booleans = {true, false})
    public void incompleteContainerNonContinuable(boolean constructFromBytes) throws Exception {
        readerBuilder.withIncrementalReadingEnabled(false);
        reader = readerFor(constructFromBytes, 0xB6, 0x20);
        // Because the reader is non-continuable, it can safely convey the incomplete value's type without making any
        // guarantees about the completeness of the value. This allows users of the non-continuable reader to partially
        // read incomplete values. If the user attempts to consume or skip past the value, the reader will raise an
        // unexpected EOF exception.
        assertSequence(next(IonType.LIST));
        // Note: the legacy binary reader implementation did not throw in this case; that behavior remains.
        reader.close();
    }

    @ParameterizedTest(name = "constructFromBytes={0}")
    @ValueSource(booleans = {true, false})
    public void incompleteContainerContinuable(boolean constructFromBytes) throws Exception {
        readerBuilder.withIncrementalReadingEnabled(true);
        reader = readerFor(constructFromBytes, 0xB6, 0x20);
        // Unlike the non-continuable case, the continuable reader cannot return LIST in this case because the
        // value is not yet complete. If it returned LIST, it would indicate to the user that it is safe to consume
        // or skip the value with the guarantee that no unexpected EOF exception can occur.
        assertSequence(next(null));
        // When closed, the reader must throw an exception for unexpected EOF to disambiguate clean stream end from
        // incomplete value.
        assertThrows(IonException.class, () -> reader.close());
    }

    @ParameterizedTest(name = "constructFromBytes={0}")
    @ValueSource(booleans = {true, false})
    public void skipIncompleteContainerNonContinuable(boolean constructFromBytes) throws Exception {
        readerBuilder.withIncrementalReadingEnabled(false);
        reader = readerFor(constructFromBytes, 0xB6, 0x20);
        // Because the reader is non-continuable, it can safely convey the incomplete value's type without making any
        // guarantees about the completeness of the value. This allows users of the non-continuable reader to partially
        // read incomplete values.
        assertSequence(next(IonType.LIST));
        // Attempting to skip past the value, results in an unexpected EOF exception.
        assertThrows(IonException.class, () -> reader.next());
    }

    @ParameterizedTest(name = "constructFromBytes={0}")
    @ValueSource(booleans = {true, false})
    public void skipIncompleteContainerContinuable(boolean constructFromBytes) throws Exception {
        readerBuilder.withIncrementalReadingEnabled(true);
        reader = readerFor(constructFromBytes, 0xB6, 0x20);
        assertSequence(
            // Unlike the non-continuable case, the continuable reader cannot return LIST in this case because the
            // value is not yet complete. If it returned LIST, it would indicate to the user that it is safe to consume
            // or skip the value with the guarantee that no unexpected EOF exception can occur.
            next(null),
            // Attempting to skip past the incomplete value should still not raise an exception in continuable mode.
            next(null)
        );
        // When closed, the reader must throw an exception for unexpected EOF to disambiguate clean stream end from
        // incomplete value.
        assertThrows(IonException.class, () -> reader.close());
    }

    @ParameterizedTest(name = "constructFromBytes={0}")
    @ValueSource(booleans = {true, false})
    public void completeValueInIncompleteContainerNonContinuable(boolean constructFromBytes) throws Exception {
        readerBuilder.withIncrementalReadingEnabled(false);
        reader = readerFor(constructFromBytes, 0xB6, 0x20);
        // Because the reader is non-continuable, it can safely convey the incomplete value's type without making any
        // guarantees about the completeness of the value. This allows users of the non-continuable reader to partially
        // read incomplete values. If the user attempts to consume or skip past the value, the reader will raise an
        // unexpected EOF exception.
        assertSequence(
            next(IonType.LIST), STEP_IN,
                // The incomplete container can be partially read until the bytes run out.
                next(IonType.INT), intValue(0),
                next(null)
        );
        // Note: the legacy binary reader implementation did not throw in this case; that behavior remains.
        reader.close();
    }

    @ParameterizedTest(name = "constructFromBytes={0}")
    @ValueSource(booleans = {true, false})
    public void incompleteValueInIncompleteContainerNonContinuable(boolean constructFromBytes) throws Exception {
        readerBuilder.withIncrementalReadingEnabled(false);
        reader = readerFor(constructFromBytes, 0xB6, 0x21);
        // Because the reader is non-continuable, it can safely convey the incomplete value's type without making any
        // guarantees about the completeness of the value. This allows users of the non-continuable reader to partially
        // read incomplete values. If the user attempts to consume or skip past the value, the reader will raise an
        // unexpected EOF exception.
        assertSequence(
            next(IonType.LIST), STEP_IN,
            next(IonType.INT)
        );
        // Attempting to skip past the incomplete value results in an error.
        assertThrows(IonException.class, () -> reader.next());
    }

    @ParameterizedTest(name = "constructFromBytes={0}")
    @ValueSource(booleans = {true, false})
    public void earlyStepOutNonIncremental(boolean constructFromBytes) throws Exception {
        readerBuilder = readerBuilder.withIncrementalReadingEnabled(false);
        reader = readerFor(constructFromBytes, 0xB4, 0x20); // List length 4 followed by a single byte
        assertSequence(
            next(IonType.LIST), STEP_IN,
            // Early step-out. The reader could choose to fail here, but it is expensive to check for EOF on every stepOut.
            STEP_OUT
        );
        // However, the reader *must* fail if the user requests the next value, because the stream is incomplete.
        assertThrows(IonException.class, () -> reader.next()); // Unexpected EOF
    }
}<|MERGE_RESOLUTION|>--- conflicted
+++ resolved
@@ -3231,12 +3231,6 @@
     private static class ThrottlingInputStream extends InputStream {
 
         private final byte[] data;
-<<<<<<< HEAD
-        private int offset = 0;
-
-        protected ThrottlingInputStream(byte[] data) {
-            this.data = data;
-=======
         private final boolean throwFromReadOnEof;
         private int offset = 0;
 
@@ -3248,7 +3242,6 @@
         protected ThrottlingInputStream(byte[] data, boolean throwFromReadOnEof) {
             this.data = data;
             this.throwFromReadOnEof = throwFromReadOnEof;
->>>>>>> 8df9b7d9
         }
 
         @Override
@@ -3272,11 +3265,6 @@
         }
 
         @Override
-<<<<<<< HEAD
-        public int read(byte[] b, int off, int len) {
-            int numberOfBytesToReturn = calculateNumberOfBytesToReturn(len);
-            if (numberOfBytesToReturn < 0) {
-=======
         public int read(byte[] b, int off, int len) throws IOException {
             if (off + len > b.length) {
                 throw new IndexOutOfBoundsException();
@@ -3286,7 +3274,6 @@
                 if (throwFromReadOnEof) {
                     throw new EOFException();
                 }
->>>>>>> 8df9b7d9
                 return -1;
             }
             System.arraycopy(data, offset, b, off, numberOfBytesToReturn);
@@ -3302,14 +3289,6 @@
         }
     }
 
-<<<<<<< HEAD
-    @ParameterizedTest(name = "incrementalReadingEnabled={0}")
-    @ValueSource(booleans = {true, false})
-    public void shouldNotFailWhenAnInputStreamProvidesFewerBytesThanRequestedWithoutReachingEof(boolean incrementalReadingEnabled) throws Exception {
-        readerBuilder = readerBuilder.withIncrementalReadingEnabled(incrementalReadingEnabled)
-            .withBufferConfiguration(IonBufferConfiguration.Builder.standard().withInitialBufferSize(8).build());
-        reader = readerFor(new ThrottlingInputStream(bytes(0xE0, 0x01, 0x00, 0xEA, 0x89, 'a', 'b', 'c', 'd', 'e', 'f', 'g', 'h', 'i')));
-=======
     @ParameterizedTest(name = "incrementalReadingEnabled={0},throwOnEof={1}")
     @CsvSource({
         "true, true",
@@ -3321,7 +3300,6 @@
         readerBuilder = readerBuilder.withIncrementalReadingEnabled(incrementalReadingEnabled)
             .withBufferConfiguration(IonBufferConfiguration.Builder.standard().withInitialBufferSize(8).build());
         reader = readerFor(new ThrottlingInputStream(bytes(0xE0, 0x01, 0x00, 0xEA, 0x89, 'a', 'b', 'c', 'd', 'e', 'f', 'g', 'h', 'i'), throwOnEof));
->>>>>>> 8df9b7d9
         assertSequence(
             next(IonType.STRING), stringValue("abcdefghi"),
             next(null)
@@ -3331,11 +3309,7 @@
 
     @Test
     public void shouldNotFailWhenAnInputStreamProvidesFewerBytesThanRequestedWithoutReachingEofAndTheReaderSkipsTheValue() throws Exception {
-<<<<<<< HEAD
-        reader = boundedReaderFor(new ThrottlingInputStream(bytes(0xE0, 0x01, 0x00, 0xEA, 0x89, 'a', 'b', 'c', 'd', 'e', 'f', 'g', 'h', 'i', 0x20)), 8, 8, byteAndOversizedValueCountingHandler);
-=======
         reader = boundedReaderFor(new ThrottlingInputStream(bytes(0xE0, 0x01, 0x00, 0xEA, 0x89, 'a', 'b', 'c', 'd', 'e', 'f', 'g', 'h', 'i', 0x20), false), 8, 8, byteAndOversizedValueCountingHandler);
->>>>>>> 8df9b7d9
         assertSequence(
             next(IonType.INT), intValue(0),
             next(null)
