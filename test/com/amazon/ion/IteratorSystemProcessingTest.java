/*
 * Copyright (c) 2008 Amazon.com, Inc.  All rights reserved.
 */

package com.amazon.ion;

import com.amazon.ion.impl.IonSystemPrivate;
import java.util.Arrays;
import java.util.Iterator;

/**
 *
 */
public class IteratorSystemProcessingTest
    extends SystemProcessingTestCase
{
    private String myText;
    private Iterator<IonValue> myIterator;
    private IonValue myCurrentValue;


    @Override
    protected boolean processingBinary()
    {
        return false;
    }

    protected Iterator<IonValue> iterate()
        throws Exception
    {
        return system().iterate(myText);
    }

    protected Iterator<IonValue> systemIterate()
        throws Exception
    {
        IonSystemPrivate sys = system();
        Iterator<IonValue> it = sys.systemIterate(myText);
        return it;
    }


    @Override
    protected void prepare(String text)
        throws Exception
    {
        myText = text;
    }

    @Override
    protected void startIteration() throws Exception
    {
        myIterator = iterate();
    }

    @Override
    protected void startSystemIteration() throws Exception
    {
        myIterator = systemIterate();
    }

    @Override
    protected void nextValue() throws Exception
    {
        myCurrentValue = myIterator.next();
    }

    @Override
    protected IonType currentValueType() throws Exception
    {
        if (myCurrentValue == null) {
            return null;
        }
        return myCurrentValue.getType();
    }

    @Override
    protected void checkAnnotation(String expected, int expectedSid)
    {
        if (! myCurrentValue.hasTypeAnnotation(expected))
        {
            fail("Didn't find expected annotation: " + expected);
        }

        String[] typeAnnotations = myCurrentValue.getTypeAnnotations();
        if (! Arrays.asList(typeAnnotations).contains(expected))
        {
            fail("Didn't find expected annotation: " + expected);
        }

        int foundSid = myCurrentValue.getSymbolTable().findSymbol(expected);
        assertEquals("symbol id", expectedSid, foundSid);
    }

    @Override
    protected void checkType(IonType expected)
    {
        assertSame(expected, myCurrentValue.getType());
    }

    @Override
    protected void checkInt(long expected) throws Exception
    {
        checkInt(expected, myCurrentValue);
    }

    @Override
    protected void checkDecimal(double expected) throws Exception
    {
        checkDecimal(expected, myCurrentValue);
    }

    @Override
    protected void checkFloat(double expected) throws Exception
    {
        checkFloat(expected, myCurrentValue);
    }

    @Override
    protected void checkString(String expected) throws Exception
    {
        checkString(expected, myCurrentValue);
    }

    @Override
    protected void checkSymbol(String expected) throws Exception
    {
        checkSymbol(expected, myCurrentValue);
    }

    @Override
    protected void checkSymbol(String expected, int expectedSid)
        throws Exception
    {
        checkSymbol(expected, expectedSid, myCurrentValue);
    }

    @Override
    protected void checkMissingSymbol(String expected, int expectedSid)
        throws Exception
    {
<<<<<<< HEAD
        checkSymbol(expected, myCurrentValue);
=======
        checkSymbol(expected, expectedLocalSid, myCurrentValue);

        // when missing from a shared table the symbol
        // will have been added to the local symbols
        return true;
>>>>>>> 37b0bb82
    }

    @Override
    protected void checkTimestamp(Timestamp expected) throws Exception
    {
        checkTimestamp(expected, myCurrentValue);
    }

    @Override
    protected SymbolTable currentSymtab() throws Exception
    {
        return myCurrentValue.getSymbolTable();
    }

    @Override
    protected void checkEof() throws Exception
    {
        if (myIterator.hasNext())
        {
            fail("expected EOF, found " +  myIterator.next());
        }
    }

    @Override
    protected void testString(String expectedValue,
                              String expectedRendering,
                              String ionData)
        throws Exception
    {
        super.testString(expectedValue, expectedRendering, ionData);
        assertEquals(expectedRendering, myCurrentValue.toString());
    }
}<|MERGE_RESOLUTION|>--- conflicted
+++ resolved
@@ -17,13 +17,6 @@
     private String myText;
     private Iterator<IonValue> myIterator;
     private IonValue myCurrentValue;
-
-
-    @Override
-    protected boolean processingBinary()
-    {
-        return false;
-    }
 
     protected Iterator<IonValue> iterate()
         throws Exception
@@ -136,18 +129,14 @@
     }
 
     @Override
-    protected void checkMissingSymbol(String expected, int expectedSid)
+    protected boolean checkMissingSymbol(String expected, int expectedSymbolTableSid, int expectedLocalSid)
         throws Exception
     {
-<<<<<<< HEAD
-        checkSymbol(expected, myCurrentValue);
-=======
         checkSymbol(expected, expectedLocalSid, myCurrentValue);
 
         // when missing from a shared table the symbol
         // will have been added to the local symbols
         return true;
->>>>>>> 37b0bb82
     }
 
     @Override
