--- conflicted
+++ resolved
@@ -28,14 +28,11 @@
 import com.amazon.ion.impl.IterationTest;
 import com.amazon.ion.impl.ReaderTest;
 import com.amazon.ion.impl.SymbolTableTest;
-<<<<<<< HEAD
-=======
 import com.amazon.ion.streaming.BadIonStreamingTests;
 import com.amazon.ion.streaming.BinaryStreamingTest;
 import com.amazon.ion.streaming.GoodIonStreamingTests;
 import com.amazon.ion.streaming.MiscStreamingTests;
 import com.amazon.ion.streaming.RoundTripStreamingTests;
->>>>>>> c90095f8
 import com.amazon.ion.system.SimpleCatalogTest;
 import com.amazon.ion.util.EquivalenceTest;
 import com.amazon.ion.util.PrinterTest;
@@ -107,15 +104,12 @@
         suite.addTest(new EquivsTests());
         suite.addTest(new RoundTripTests());
 
-<<<<<<< HEAD
-=======
         suite.addTestSuite(MiscStreamingTests.class);
         suite.addTestSuite(BinaryStreamingTest.class);
         suite.addTest(new BadIonStreamingTests());
         suite.addTest(new GoodIonStreamingTests());
         suite.addTest(new RoundTripStreamingTests());
 
->>>>>>> c90095f8
         //$JUnit-END$
 
         return suite;
